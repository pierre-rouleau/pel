;;; pel--base.el --- PEL base utilities. -*-lexical-binding: t-*-

;; Copyright (C) 2020, 2021  Pierre Rouleau

;; Author: Pierre Rouleau <prouleau001@gmail.com>

;; This file is part of the PEL package
;; This file is not part of GNU Emacs.

;; This program is free software: you can redistribute it and/or modify
;; it under the terms of the GNU General Public License as published by
;; the Free Software Foundation, either version 3 of the License, or
;; (at your option) any later version.
;;
;; This program is distributed in the hope that it will be useful,
;; but WITHOUT ANY WARRANTY; without even the implied warranty of
;; MERCHANTABILITY or FITNESS FOR A PARTICULAR PURPOSE.  See the
;; GNU General Public License for more details.
;;
;; You should have received a copy of the GNU General Public License
;; along with this program.  If not, see <http://www.gnu.org/licenses/>.

;;; ---------------------------------------------------------------------------
;;; Commentary:
;;
;; A loosely coupled collection of simple utilities used by other PEL
;; which exist simply to simplify the PEL code.
;;
;; The following is a list of available commands (*) and functions (-) listed
;; in hierarchical calling order.
;;
;; PEL version:
;; * `pel-version'
;;
;; Environment Querying functions:
;;  - `pel-in-fast-startup-p'
;;  - `pel-buffers-in-mode'
;;    - `pel-major-mode-of'
;;  - `pel-current-buffer-filename'
;;  - `pel-current-buffer-file-extension'
;;
;; Emacs Lisp Development support:
;; - `pel-add-dir-to-loadpath'
;;
;; Base predicates:
;; - `pel-expression-p'
;;
;; Check for Zero:
;;  - `pel-!0'
;;
;; Bitwise Operations:
;;  - `pel-all-bitset-p'
;;
;; File type predicates:
;;  - `pel-unix-socket-p'
;;
;; String predicates:
;;  - `pel-whitespace-in-str-p'
;;  - `pel-ends-with-space-p'
;;  - `pel-starts-with-space-p'
;;  - `pel-string-ends-with-p'
;;  - `pel-string-starts-with-p'
;;  - `pel-lowercase-p'
;;  - `pel-uppercase-p'
;;
;; Pluralizer:
;;  - `pel-count-string'
;;  - `pel-pluralize'
;;    - `pel-plural-of'
;;
;; Symbol value extraction
;; - `pel-symbol-value'
;;
;; String generation utilities:
;;  - `pel-option-mode-state'
;;    - `pel-activated-in-str'
;;  - `pel-symbol-value-or'
;;  - `pel-symbol-text'
;;    - `pel-symbol-on-off-string'
;;      - `pel-on-off-string'
;;  - `pel-yes-no-string'
;;
;; String transformation utilities:
;; - `pel-capitalize-first-letter'
;; - `pel-end-text-with-period'
;; - `pel-hastext'
;; - `pel-when-text-in'
;; - `pel-string-or-nil'
;; - `pel-string-for'
;; - `pel-string-when'
;; - `pel-string-spread'
;; - `pel-list-str'
;; - `pel-title-case-to-dash-separated'
;; - `pel-grp-regex'
;;
;; Value check:
;; - `pel-use-or'
;;
;; Operations on sequences:
;; - `pel-concat-strings-in-list'
<<<<<<< HEAD
;; - `pel-push-fmt'
;; - `pel-prepend'
;; - `pel-cons-alist-at'
=======
;; - `pel-cons-alist-at'
;; - `pel-prepend'
>>>>>>> 74311ad7
;;
;; Operation on auto-mode-alist
;;  - `pel-delete-from-auto-mode-alist'
;;
;; Lazy loading and package installation:
;; - `pel-require-at-load'
;;   - `pel--require-at-load'
;; - `pel-require-after-init'
;;   - `pel--require-after-init'
;; - `pel-eval-after-load'
;; - `pel-set-auto-mode'
;; - `pel-autoload-file'
;; - `pel-declare-file'
;;
;; - `pel-install-github-file'
;;   - `pel--install-github-file'
;; - `pel-install-github-files'
;;   - `pel--install-github-files'
;;     - `pel-install-files'
;;       - `pel-install-file'
;;
;; - `pel-require'
;;   - `pel-package-installed-p'
;;   - `pel-package-install'
;;
;; - `pel-ensure-package'
;;   - `pel-ensure-pkg'
;;     - `pel--pin-package'
;;       - `pel-archive-exists-p'
;;    - `pel--package-ensure-elpa'
;;      - `pel--package-install'
;;
;; Mode argument interpretation
;; -  `pel-action-for'
;;
;; Toggle a local mode:
;;  - `pel-toggle-mode-and-show'
;;    - `pel-toggle-mode'
;;      - `pel-autoload-p'
;;
;; Symbol processing
;;  - `pel-hook-symbol-for'
;;  - `pel-map-symbol-for'
;;
;; Hook control
;;  - `pel-add-hook-for'
;;
;; Basic functions working with values and variables:
;;  - `pel-toggle-and-show-user-option'
;;    - `pel-toggle-and-show'
;;      - `pel-toggle'
;;  - `pel-val-or-default'
;;
;; Argument converter:
;;  - `pel-multiplier'
;;
;; Iteration helpers:
;;  - `pel-dec'
;;  - `pel-inc'
;;
;; Swap 2 values:
;; - `pel-swap'
;;
;; Text at point:
;;  - `pel-at-lowercase-p'
;;  - `pel-at-uppercase-p'
;;    - `pel-at-letter-p'
;;  - `pel-chars-at-point'
;;
;; Calling functions:
;; - `pel-n-funcall-to'
;;
;;  Moving Point:
;;  - `pel-goto-position'
;;  - `pel-goto-line'
;;
;; Identifying region:
;; - `pel-region-for'
;;
;; Insert or overwrite text
;; - `pel-insert-or-overwrite'
;;
;; Extract text from buffer
;; - `pel-text-from-beginning-of-line'
;;
;; Check text from buffer
;; - `pel-line-has-only-whitespace-p'
;;
;; File Path processing
;; - `pel-parent-dirpath'
;; - `pel-sibling-dirpath'
;; - `pel-expand-url-file-name'
;; - `pel-path-strip'
;; - `pel-url-join'
;; - `pel-url-location'
;; - `pel-same-fname-p'
;;   - `pel-normalize-fname'
;; - `pel-point-symlink-to'
;; - `pel-symlink-points-to-p'
;;
;; Insertion of text in current buffer
;; - `pel-insert-symbol-content'
;; - `pel-insert-list-content'
;;
;; Print in dedicated buffer
;; - `pel-print-in-buffer'
;;
;; Code parsing support
;; - `pel-point-in-comment-or-docstring'
;;
;; Tab width control
;; - `pel-set-tab-width'
;;
;; Speedbar Support
;; - `pel-add-speedbar-extension'
;;
;; Byte Compilation
;; - `pel-byte-compile-if-needed'
;;   - `pel-modtime-of'
;;
;; Imenu Utilities
;; - `pel-add-imenu-sections-to'
;;
;; Tags support
;; - `pel-visit-tags'
;;
;;; --------------------------------------------------------------------------
;;; Dependencies:
;; subr (always loaded) ; use: called-interactively-p
(eval-when-compile
  (require 'subr-x)              ; use: split-string, string-join, string-trim
  (require 'cl-macs))  ; use: cl-eval-when

;;; --------------------------------------------------------------------------
;;; Code:

;; ---------------------------------------------------------------------------
;; Constants
;; ---------
;;
;; Note: The following symbols have nothing to do with PEL and could
;;       have a name that starts with 'system' but I'm not doing it
;;       to provide name space isolation in case Emacs declares these
;;       in the future.

(defconst pel-system-is-macos-p
  (eq system-type 'darwin)
  "Predicate: t if running under a macOS Operating System, nil otherwise.")

(defconst pel-system-is-linux-p
  (eq system-type 'gnu/linux)
  "Predicate: t if running under a Linux Operating System, nil otherwise.")

(defconst pel-system-is-windows-p
  (memq system-type '(windows-nt ms-dos))
  "Predicate: t if running under a Windows Operating System, nil otherwise.")

(defconst pel-emacs-is-graphic-p (display-graphic-p)
  "Predicate: t when Emacs is running in graphics mode, nil otherwise.")

(defconst pel-emacs-is-a-tty-p (not pel-emacs-is-graphic-p)
  "Predicate: t when Emacs is running in TTY mode, nil otherwise.")

(defconst pel-can-display-special-chars-p  (and (eq system-type 'darwin)
                                                pel-emacs-is-a-tty-p)
  "Predicate: t if Emacs can properly show Unicode characters like 👍 or 👎.")
;; TODO: add ability to install unicode fonts and take it into account.

(defconst pel-emacs-27-or-later-p (>= emacs-major-version 27)
  "Predicate: t when Emacs version 27 or later is running, nil otherwise.")

;; ---------------------------------------------------------------------------
;; Code Style Buffer Local Variables
;; ---------------------------------

(defvar-local pel-comment-prefix nil
  "String identifying the comment start. Set by specific modes only.")

;; ---------------------------------------------------------------------------
;; PEL version
;; ===========

(defun pel-version (&optional insert)
  "Display and return PEL package version string.
Optionally insert it at point if INSERT is non-nil."
  (interactive "P")
  (let ((version "0.3.1"))
    (if insert
        (insert version))
    (message "PEL version: %s" version)
    version))

;; ---------------------------------------------------------------------------
;; Support for future Emacs versions
;; ---------------------------------

(when (version< emacs-version "28")
  ;; the following function is available in Emacs 28, as part of macroexp
  ;; TODO: check if this file must be required in Emacs 28
  (defun macroexp-file-name ()
    "Return the name of the file from which the code comes.
Returns nil when we do not know.
A non-nil result is expected to be reliable when called from a macro in order
to find the file in which the macro's call was found, and it should be
reliable as well when used at the top-level of a file.
Other uses risk returning non-nil value that point to the wrong file."
    ;; `eval-buffer' binds `current-load-list' but not `load-file-name',
    ;; so prefer using it over using `load-file-name'.
    (let ((file (car (last current-load-list))))
      (or (if (stringp file) file)
          (bound-and-true-p byte-compile-current-file)))))

;; (declare-function macroexp-file-name (if (version< emacs-version "28")
;;                                          "pel--base"
;;                                        "macroexp"))

;; ---------------------------------------------------------------------------
;; Environment Querying functions:
;; ------------------------------
;;
;; The following functions provide information about the Emacs environment.

(eval-and-compile
  (defun pel-in-fast-startup-p ()
    "Return non-nil when PEL runs in fast startup operation."
    (and (boundp 'pel-running-in-fast-startup-p)
         pel-running-in-fast-startup-p)))

(defun pel-major-mode-of (&optional buffer-or-name)
  "Return the major mode symbol of the specified BUFFER-OR-NAME.
If not specified (or nil) return the major mode of the current buffer."
  (if buffer-or-name
      (with-current-buffer buffer-or-name
        major-mode)
    major-mode))

(defun pel-buffers-in-mode (wanted-major-mode)
  "Return a list of buffers with specified WANTED-MAJOR-MODE, nil if none open.
WANTED-MODE is a symbol."
  (let ((buffers-in-wanted-mode '()))
    (dolist (buffer (buffer-list) (reverse buffers-in-wanted-mode))
      (with-current-buffer buffer
        (when (eq major-mode wanted-major-mode)
          (push buffer buffers-in-wanted-mode))))))

(defun pel-current-buffer-filename
    (&optional sans-directory sans-extension no-error)
  "Return current buffer's filename string.
Return a filename with full path unless SANS-DIRECTORY is non-nil.
If SANS-EXTENSION is non-nil exclude the extension, otherwise include it.
Issue a user error if current buffer does not visit a file, unless the
optional NO-ERROR argument is non-nil, in which case it returns nil."
  (if buffer-file-truename
      (let ((fn (expand-file-name buffer-file-truename)))
        (when sans-extension
          (setq fn (file-name-sans-extension fn)))
        (if sans-directory
            (file-name-nondirectory fn)
          fn))
    (if no-error
        nil
      (user-error "Buffer %s is not visiting a file!" (buffer-name)))))

(defun pel-current-buffer-file-extension (&optional with-period)
  "Return the extension of the current buffer's file.

By default, the returned value excludes the period that starts
the extension, but if the optional argument WITH-PERIOD is
non-nil, the period is included in the value and in that case, if
FILENAME has no extension the returned value is \"\".

See the function `file-name-extension' for details on how this
treats files with no extension or file names that ends with a
period.  Issue a user error if current buffer does not visit a
file."
  (if buffer-file-truename
      (file-name-extension buffer-file-truename with-period)
    (user-error "No file in buffer %s" (buffer-name))))

;; ---------------------------------------------------------------------------
;; Emacs Lisp Development Support
;; ------------------------------

(defun pel-add-dir-to-loadpath (dir)
  "Add directory DIR to Emacs variable `load-path' if not already in the list.
Interactively display the number of directories in the list and whether
the operation succeeded or not.
Return non-nil if it was added, nil otherwise."
  (interactive "DDir: ")
  (let* ((original-length (length load-path))
         (new-dir         (directory-file-name (expand-file-name dir)))
         (new-length      (length (add-to-list 'load-path new-dir))))
    (when (called-interactively-p 'interactive)
      (message "load-path: %d directories.  %s was %s"
               new-length
               new-dir
               (if (= new-length original-length)
                   " already in the list, nothing new added!"
                 "added.")))
    (= new-length original-length)))

;; ---------------------------------------------------------------------------
;; Base predicates
;; ---------------
;;
;; I looked for the following predicate function and did not find it.
;; If there is something like this already, let me know.

(defun pel-expression-p (val)
  "Return non-nil if VAL is an expression, nil if it is a value.
Return nil for t and nil.
Return t for 'some-symbols or '(some expressions), nothing else.
Meant to be used to identify code that is quoted (for delayed
code execution)."
  (and (not (eq val t))
       (not (eq val nil))
       (or (symbolp val)
           (consp val))))

(defun pel-user-option-p (symbol)
  "Return t when SYMBOL is a valid PEL User-option, nil otherwise."
  (and (custom-variable-p symbol)
       (eq t (compare-strings "pel-use-" nil nil
                              (symbol-name symbol) 0 8))))

;; ---------------------------------------------------------------------------
;; Check for Zero
;; --------------
;; In Lisp, nil is the only 'false' value.  Even 0 is an equivalent to 'true'.
;; The following inline help checking for a zero-value result.
;; If I find something similar native in Emacs I'll use and remove this one.
(defsubst pel-!0 (v)
  "Return nil if V is 0, t otherwise."
  (not (zerop v)))

;; ---------------------------------------------------------------------------
;; Bitwise Operations
;; ------------------
(defun pel-all-bitset-p (value &rest bits)
  "Return t when all and only those BITS are set in VALUE, nil otherwise."
  (let ((bitmask 0))
    (dolist (bit bits bitmask)
      (setq bitmask (logior bitmask bit)))
    (equal 0 (logxor value bitmask))))

;; ---------------------------------------------------------------------------
;; File Type Predicates
;; --------------------

(defun pel-unix-socket-p (fname)
  "Return t if FNAME is a Unix Socket, nil otherwise."
  (eq (string-to-char (file-attribute-modes (file-attributes fname))) ?s))

;; ---------------------------------------------------------------------------
;; String predicates
;; -----------------

(defun pel-whitespace-in-str-p (text)
  "Return non-nil if any whitespace character is inside TEXT, nil otherwise.
The index of the first whitespace character is returned when one is present."
  (string-match "[ \t\n\r]" text))

(defun pel-ends-with-space-p (text)
  "Return t if TEXT ends with a space character, nil otherwise."
  (let ((len (length text)))
    (when (> len 0)
      (string= (substring text (- len 1) len) " "))))

(defun pel-starts-with-space-p (text)
  "Return t if TEXT has space character(s) at beginning, nil otherwise."
  (when (> (length text) 0)
    (string= (substring text 0 1) " ")))

(defun pel-string-ends-with-p (text suffix &optional ignore-case)
  "Return t if TEXT string does end with SUFFIX string, nil otherwise.
Ignore case differences if IGNORE-CASE is non-nil."
  (let ((text-len (length text))
        (suffix-len (length suffix)))
    (and (>= text-len suffix-len)
         (eq t (compare-strings suffix nil nil
                                text (- text-len suffix-len) nil
                                ignore-case)))))

(defun pel-string-starts-with-p (text prefix &optional ignore-case)
  "Return t if TEXT string does start with PREFIX string, nil otherwise.
Ignore case differences if IGNORE-CASE is non-nil."
  (eq t (compare-strings prefix nil nil
                         text nil (length prefix)
                         ignore-case)))

(defun pel-lowercase-p (string)
  "Return t if all characters in STRING are lowercase, nil otherwise."
  (let ((case-fold-search nil))
    (not (string-match-p "[[:upper:]]" string))))

(defun pel-uppercase-p (string)
  "Return t if all characters in STRING are uppercase, nil otherwise."
  (let ((case-fold-search nil))
    (not (string-match-p "[[:lower:]]" string))))

(defun pel-alnum-p (string)
  "Return t if all characters in STRING are letters or digits, nil otherwise."
  (let ((case-fold-search nil))
    (and (not (string-match-p "[[:punct:]]" string))
         (not (string-match-p "[[:space:]]" string))
         (not (string-match-p "[[:cntrl:]]" string)))))

;; ---------------------------------------------------------------------------
;; - Pluralizer
;; ------------

(defun pel-plural-of (word)
  "Return the plural of the specified word.
Does not handle all of English, it handles the following types:
  - class   -> classes
  - tomato  -> tomatoes
  - sky     -> skies
  - calf    -> calves
  - command -> commands"
  (let ((last-letter (substring-no-properties word -1)))
    (cond
     ;; class -> classes.  tomato -> tomatoes
     ((member last-letter '("s" "o"))
      (concat word "es"))
     ;; sky -> skies
     ((string= last-letter "y")
      (concat (substring-no-properties word 0 -1) "ies"))
     ;; calf -> calves
     ((string= last-letter "f")
      (concat (substring-no-properties word 0 -1) "ves"))
     ;; command -> commands
     (t (concat word "s")))))

(defun pel-count-string (n singular &optional plural no-count-for-1)
  "Return a formatted string for N in SINGULAR form or PLURAL form.
If N is 0 or 1, use the singular form.
If N > 2: use the PLURAL form if specified,
          otherwise use `pel-plural-of' to compute the plural
          form of SINGULAR.
By default, display the count of 1 unless NO-COUNT_FOR-1 is set."

  (if (> n 1)
      (format "%d %s" n (or plural
                            (pel-plural-of singular)))
    (if no-count-for-1
        singular
      (format "%d %s" n singular))))

(defun pel-pluralize (n singular &optional plural)
  "Return the plural of SINGULAR when N is larger than 1.

Use `pel-plural-of' for the plural form unless PLURAL is specified
in which case return PLURAL."
  (if (> n 1)
      (or plural (pel-plural-of singular))
    singular))

;; ---------------------------------------------------------------------------
;; Symbol value extraction
;; -----------------------

(defun pel--symbol-value (symbol)
  "Return SYMBOL value or a list with the symbol and a string if not bound."
  (if (boundp symbol)
      (symbol-value symbol)
    (list symbol "**is currently unbound!**")))

(defun pel-symbol-value (symbol &optional buffer)
  "Return SYMBOL value in current or specified BUFFER."
  (if buffer
      (with-current-buffer buffer
        (pel--symbol-value symbol))
    (pel--symbol-value symbol)))

(defun pel-as-symbol (s)
  "Return the symbol for S, which can either be a string or a symbol."
  (if (symbolp s)
      s
    (intern s)))

(defun pel-as-string (s)
  "Return the string for S, which can either be a string or a symbol.
Caution: if a number is passed, the number is returned."
  (if (symbolp s)
      (symbol-name s)
    s))

;; ---------------------------------------------------------------------------
;; String generation utilities
;; ---------------------------
;;
;; Call hierarchy:
;;  - `pel-option-mode-state'
;;    - `pel-activated-in-str'
;;  - `pel-symbol-value-or'
;;  - `pel-symbol-text'
;;    - `pel-symbol-on-off-string'
;;      - `pel-on-off-string'
;;  - `pel-yes-no-string'

(defun pel-on-off-string (boolean &optional on-string off-string)
  "Return \"off\" for nil, \"on\" for non-nil BOOLEAN argument.
If ON-STRING and OFF-STRING arguments are specified use them as the
on/off value, otherwise use \"on\" and \"off\"."
  (if boolean
      (or on-string "on")
    (or off-string "off")))

(defun pel-symbol-on-off-string (symbol &optional on-string off-string
                                        void-string)
  "Return representation of SYMBOL value and whether it is bound.
When SYMBOL is not bound: return VOID-STRING or \"void\" if it's nil,
When it is bound, return:
- the OFF-STRING or \"off\" for nil,
- the ON-STRING or \"on\" for SYMBOL boolean value."
  (if (boundp symbol)
      (pel-on-off-string (eval symbol) on-string off-string)
    (or void-string "void")))

(defun pel-symbol-text (symbol &optional on-string off-string)
  "Return a string with an interpretation of SYMBOL value.
If symbol is not bound: show \"void\".
If symbol is set to t: show ON-STRING if defined, \"t\" otherwise.
If symbol is nil: show OFF-STRING if defined, \"nil\" otherwise."
  (format "%s is now: %s"
          symbol
          (pel-symbol-on-off-string symbol on-string off-string)))

(defun pel-symbol-value-or (symbol &optional replacement formatter)
  "Return SYMBOL value if non void, otherwise its REPLACEMENT.

If SYMBOL is void and there is no REPLACEMENT return a string
created by (format \"unknown - %S is not loaded\" symbol).
If SYMBOL is void and replacement is :nil-for-void, return nil.
If SYMBOL is bound and FORMATTER is non nil it's a function that
takes the symbol and returns a string."
  (if (boundp symbol)
      (if formatter
          (funcall formatter symbol)
        (symbol-value symbol))
    (if replacement
        (if (eq replacement :nil-for-void)
            nil
          replacement)
      (format "unknown - %S is not loaded" symbol))))

(defun pel-yes-no-string (test &optional true-string false-string)
  "Return TRUE-STRING when boolean TEST is non-nil, otherwise FALSE_STRING.
By default or when these arguments are nil:
- TRUE_STRING is \"yes\" and
- FALSE_STRING is \"no\"."
  (if test
      (or true-string "yes")
    (or false-string "no")))

(defun pel-activated-in-str (activated-in)
  "Return a string describing ACTIVATED-IN list.
Return an empty string if ACTIVATED-IN is nil.
Otherwise return a string start starts with \" Auto-loaded in: \"
followed by the elements of ACTIVATED-IN separated by commas."
  (if activated-in
      (format " Auto-loaded in: %s"
              (pel-list-str activated-in))
    ""))

(defun pel-option-mode-state (mode user-option &optional activated-in)
  "Return description of MODE status controlled by USER_OPTION.
USER-OPTION is a symbol.  A non-nil value of that symbol
identifies whether the mode is made available, nil that it is not made
available and most probably not loaded.
MODE is the mode symbol, indicating whether the mode is active or not.
If ACTIVATED-IN is specified that's the list of major modes where MODE
is automatically activated; this is included in the description."
  (let ((autoloaded-str (pel-activated-in-str activated-in)))
    (if (boundp user-option)
        (if (eval user-option)
            (if (boundp mode)
                (format "Available %s.%s"
                        (pel-symbol-on-off-string mode
                                                  "and on"
                                                  "but off")
                        autoloaded-str)
              (format "Available but not loaded, use a command to load it.%s"
                      autoloaded-str))
          (format "Not available. Activate %s first.%s"
                  (symbol-name user-option)
                  autoloaded-str))
      (format "%s symbol unknown" (symbol-name user-option)))))

;; ---------------------------------------------------------------------------
;; String transformation utilities:
;; - `pel-capitalize-first-letter'
;; - `pel-end-text-with-period'
;; - `pel-hastext'
;; - `pel-when-text-in'
;; - `pel-string-or-nil'
;; - `pel-string-for'
;; - `pel-string-when'
;; - `pel-string-spread'
;; - `pel-list-str'
;; - `pel-title-case-to-dash-separated'
;; - `pel-grp-regex'

(defun pel-capitalize-first-letter (text)
  "Return TEXT with first character up-cased, all other unchanged.
Return empty string if no input string."
  (if (> (length text) 0)
      (concat (upcase (substring text 0 1)) (substring text 1))
    ""))

(defun pel-end-text-with-period (text)
  "Append a period character to TEXT if none is present.
Return empty string if TEXT is the empty string."
  (if (> (length text) 0)
      (if (string= (substring text -1) ".")
          text
        (concat text "."))
    ""))

(defun pel-hastext (string)
  "Return t if STRING hold text, nil otherwise."
  (not (string= string "")))

(defun pel-when-text-in (string value)
  "Return VALUE if STRING is a non-empty string.
Otherwise return nil."
  (unless (string= string "")
    value))

(defun pel-string-or-nil (string)
  "Return a non-empty STRING unchanged, nil if string is empty."
  (if (string= string "")
      nil
    string))

(defun pel-string-for (text)
  "Return TEXT if it's a string.  If nil return empty string."
  (if text text ""))

(defun pel-string-when (condition &optional text)
  "Return TEXT (or CONDITION) when CONDITION is non-nil, empty string otherwise.
TEXT is optional, if its nil CONDITION must be a string or nil."
  (if condition (or text condition) ""))

(defun pel-string-spread (string &optional separator)
  "Return STRING with characters separated by SEPARATOR.
SEPARATOR is a string and defaults to a single space.

Example:

    ELISP> (pel-string-spread \"abcdef\")
    \"a b c d e f\"
    ELISP> (pel-string-spread \"abcdef\" \".\")
    \"a.b.c.d.e.f\"
    ELISP> (pel-string-spread \"abcdef\" \"--\")
    \"a--b--c--d--e--f\"
    ELISP>"
  (string-join (cdr (butlast (split-string string "")))
               (or separator " ")))

(defun pel-list-str (list)
  "Return a string representation of a LIST using comma separator."
  (string-join (mapcar (function symbol-name)
                       list)
               ", "))

(defun pel-title-case-to-dash-separated (text)
  "Return dash-separated lowercase for space-separated title-case words TEXT.

Use this function to transform the symbol presentation in Customize buffers
to the real name of Emacs Lisp user option variables.

For example:

ELISP> (pel-title-case-to-dash-separated \"Pdb Track Stack From Shell P\")
\"pdb-track-stack-from-shell-p\"
ELISP> (pel-title-case-to-dash-separated \"Py  Execute Use Temp File P\")
\"py--execute-use-temp-file-p\"
ELISP>"
  (string-join
   (mapcar (function downcase) (split-string text " "))
   "-"))


(defun pel-grp-regex (text &optional tail)
  "Return string with TEXT inside regexp group.

For STR, the returned string is \"\\\\(STR\\\\)\",
unless TAIL is specified, in which case tail is appended
after the closing parenthesis."
  (let ((str (format "\\(%s\\)" text)))
    (if tail
        (concat str tail)
      str)))

;; ---------------------------------------------------------------------------
;; Value check
;; -----------

(defun pel-use-or (value check-function alternative &rest transform-functions)
  "Return VALUE if (CHECK-FUNCTION VALUE) is non-nil, else return ALTERNATIVE.
If there are any TRANSFORM-FUNCTIONS return a transformed VALUE by calling the
first function with VALUE as argument and then the second, etc...
For example, if t1, t2 and t3 are specified , the returned value is the result
of the following call sequence:

\(t1 (t2 (t3 VALUE))

Example:

    ELISP> (pel-use-or \"abc\" (function pel-hastext) \"empty!\")
    \"abc\"
    ELISP> (pel-use-or \"\" (function pel-hastext) \"empty!\")
    \"empty!\"
    ELISP>

And with transformation functions:

    ELISP> (pel-use-or \"abc\" (function pel-hastext) 0
                       (function pel-capitalize-first-letter)
                       (function pel-end-text-with-period))
    \"Abc.\"
    ELISP> (pel-use-or \"\" (function pel-hastext) 0
                       (function pel-capitalize-first-letter)
                       (function pel-end-text-with-period))
    0 (#o0, #x0, ?\C-@)
    ELISP>"
  (if (funcall check-function value)
      (dolist (transform-fun transform-functions value)
        (setq value (funcall transform-fun value)))
    alternative))

;; ---------------------------------------------------------------------------
;; Operations on sequences
;; -----------------------

(defun pel-concat-strings-in-list (list)
  "Return the concatenation of all strings in the LIST of strings."
  (let ((acc "")
        elem)
    (while list
      (setq elem (car list))
      (setq list (cdr list))
      (setq acc (concat acc elem)))
    acc))

(defmacro pel-push-fmt (lst fmt &rest args)
  "Push string FMT formatted with ARGS to the list LST."
  (declare (indent 2))
  `(push (format ,fmt ,@args) ,lst))

(defmacro pel-prepend-to (elems the-list)
  "Prepend the  to the beginning of THE-LIST."
  `(setq ,the-list (append ,elems ,the-list)))

(defmacro pel-prepend-to (elems the-list)
  "Prepend the  to the beginning of THE-LIST."
  `(setq ,the-list (append ,elems ,the-list)))

(defun pel-cons-alist-at (alist key val)
  "Prepend VAL to ALIST of list members at KEY.
If ALIST has no KEY, create an entry for KEY with (VAL) as KEY value.
REQUIREMENT:  ALIST must be a non-empty list.
SIDE EFFECT:  ALIST is modified destructively.
Return new value of ALIST.

Usage Example:

 ELISP> (setq al '((one (\"..\" \"[..]\"))))
 ((one
   (\"..\" \"[..]\")))

 ELISP> al
 ((one
   (\"..\" \"[..]\")))

 ELISP> (pel-cons-alist-at al 'two '(\"aa\" \"[aa]\"))
 ((one
   (\"..\" \"[..]\"))
  (two
   (\"aa\" \"[aa]\")))

 ELISP> al
 ((one
   (\"..\" \"[..]\"))
  (two
   (\"aa\" \"[aa]\")))

 ELISP> (pel-cons-alist-at al 'tree '(\"AA\" \"[AA]\"))
 ((one
   (\"..\" \"[..]\"))
  (two
   (\"aa\" \"[aa]\"))
  (tree
   (\"AA\" \"[AA]\")))

 ELISP> (pel-cons-alist-at al 'one '(\",,\" \"[,,]\"))
 ((one
   (\",,\" \"[,,]\")
   (\"..\" \"[..]\"))
  (two
   (\"aa\" \"[aa]\"))
  (tree
   (\"AA\" \"[AA]\")))

 ELISP> (pel-cons-alist-at al 'tree '(\"BB\" \"[BB]\" and-something-else))
 ((one
   (\",,\" \"[,,]\")
   (\"..\" \"[..]\"))
  (two
   (\"aa\" \"[aa]\"))
  (tree
   (\"BB\" \"[BB]\" and-something-else)
   (\"AA\" \"[AA]\")))

 ELISP> al
 ((one
   (\",,\" \"[,,]\")
   (\"..\" \"[..]\"))
  (two
   (\"aa\" \"[aa]\"))
  (tree
   (\"BB\" \"[BB]\" and-something-else)
   (\"AA\" \"[AA]\")))"
  (if (length alist)
      (let* ((value (assq key alist))
             (new-value (cons val (cdr value))))
        (if value
            (progn
              (setcdr (assq key alist) new-value)
              alist)
          (nconc alist (list (list key val)))))
    (error "Call to pel-cons-alist-at given an empty ALIST argument!")))

;; ---------------------------------------------------------------------------
;; Operation on auto-mode-alist
;; ----------------------------

(defun pel-delete-from-auto-mode-alist (mode)
  "Delete MODE specific entries from `auto-mode-alist'.
Modifies `auto-mode-alist'."
  (while (rassoc mode auto-mode-alist)
    (setq auto-mode-alist
          (assq-delete-all (car (rassoc mode auto-mode-alist))
                           auto-mode-alist))))

;; ---------------------------------------------------------------------------
;; Lazy loading and package installation:

;; The first set of functions and macros provide mechanism to require, load,
;; autoload and byte-compiler declaration facilities.
;;
;; -> - `pel-require-at-load'
;;      - `pel--require-at-load'
;; -> - `pel-require-after-init'
;;      - `pel--require-after-init'
;; -> - `pel-eval-after-load'
;; -> - `pel-set-auto-mode'
;; -> - `pel-autoload-file'
;; -> - `pel-declare-file'
;;
;; The second set of functions and macros in this group provide the logic to
;; download and install Emacs Lisp files into PEL's "utils" utility directory
;; stored in the directory identified by the variable `user-emacs-directory'.
;; PEL uses these functions to get Emacs files not supported by Elpa compliant
;; sites, but instead stored in secure and well established sites such as
;; GitHub.
;;
;; - `pel-install-file'  downloads and installs one file.
;; - `pel-install-files' downloads and installs one or several files from the
;;   same web site.
;; - `pel-install-github-files' downloads and installs one or several files
;;    from GitHub specified user project branch.
;; - `pel-install-github-file' downloads and installs one file.  That file
;;   may have a name that differs from the URL used to download it.  This is
;;   mostly used when a file name has a character that cannot be part of a URL
;;   and must be encoded differently.

;; -> - `pel-install-github-file'
;;      - `pel--install-github-file'
;;          `pel-install-file'
;; -> - `pel-install-github-files'
;;      - `pel--install-github-files'
;;        - `pel-install-files'
;;          - `pel-install-file'

;; The third set of functions and macros provide logic ins install Elpa
;; compliant packages and to require Emacs packages.
;;
;; -> - `pel-require'
;;      - `pel-package-installed-p'
;;      - `pel-package-install'
;;        `pel-install-github-file'

;; -> - `pel-ensure-package'
;;      - `pel-ensure-pkg'
;;        - `pel--pin-package'
;;          - `pel-archive-exists-p'
;;       - `pel--package-ensure-elpa'
;;         - `pel--package-install'
;;

(defun pel--require-at-load (feature)
  "Require specified FEATURE when loading only, not when compiling.
FEATURE must be a quoted symbol.
This is normally used by the macro `pel-require-at-load'."
  (unless (require feature nil :no-error)
    (display-warning 'pel-require-at-load
                     (format "Failed loading %s" feature)
                     :error)))

(defmacro pel-require-at-load (feature)
  "Require specified FEATURE when loading only, not when compiling.

FEATURE must be an unquoted symbol representing the required
feature."
  `(cl-eval-when 'load
     (pel--require-at-load (quote ,feature))))

;; --
(defun pel--require-after-init (feature secs)
  "Require specified FEATURE some SECS after initializing Emacs.
FEATURE must be a quoted symbol.
This is normally used by the macro `pel-require-after-init'."
  (run-with-idle-timer secs nil
                       (function require)
                       feature nil :no-error))

(defmacro pel-require-after-init (feature secs)
  "Require specified FEATURE some SECS after initializing Emacs.

Don't require the feature when compiling.
FEATURE must be an unquoted symbol representing the required
feature.
SECS may be an integer, a floating point number, or the internal
time format returned by, e.g., ‘current-idle-time’."
  `(cl-eval-when 'load
     (pel--require-after-init (quote ,feature) ,secs)))

;; --

(defmacro pel-eval-after-load (feature &rest body)
  "Evaluate BODY after the FEATURE has been loaded.
FEATURE is an unquoted symbol.
Use this for the configuration phase, like the :config of use-package."
  (declare (indent 1))
  `(with-eval-after-load (quote ,feature)
     (condition-case-unless-debug err
         (progn
           ,@body)
       (error
        (display-warning 'pel-eval-after-load
                         (format "Failed configuring %s: %s"
                                 (quote ,feature)
                                 err)
                         :error)))))

;; --
(defmacro pel-set-auto-mode (mode for: &rest regexps)
  "Activate automatic MODE for the list of file REGXEPS.
MODE must be an un-quoted symbol.
FOR: separator must be present.  It is cosmetic only.
REGEXPS is on or several regular expression strings."
  (declare (indent 0))
  (ignore for:)
  (let ((forms '()))
    (setq forms
          (dolist (regxp regexps (reverse forms))
            (push `(add-to-list 'auto-mode-alist
                                (quote (,regxp . ,mode)))
                  forms)))
    `(progn
       ,@forms)))

;; --
(defmacro pel-autoload-file (fname for: &rest commands)
  "Schedule the autoloading of FNAME for specified COMMANDS.
FNAME is either a string or an unquoted symbol.
The autoload is generated only when the command is not already bound.
Argument FOR: just a required separator keyword to make code look better.

The macro also generates a `declare-function' for each function in
COMMANDS preventing byte-compiler warnings on code referencing these
functions."
  (declare (indent 0))
  (ignore for:)
  (let ((fname     (if (stringp fname) fname (symbol-name fname)))
        (decl-fcts '()))
    (dolist (fct commands)
      (push `(declare-function ,fct ,fname) decl-fcts))
    (if (> (length commands) 1)
        `(progn
           (dolist (fct (quote (,@commands)))
             (unless (fboundp fct)
               (autoload fct ,fname nil :interactive)))
           ,@decl-fcts)
      `(progn
         (unless (fboundp (quote ,@commands))
           (autoload (quote ,@commands) ,fname nil :interactive))
         ,@decl-fcts))))

;; --
(defmacro pel-declare-file (fname defines: &rest commands)
  "Declare one or several COMMANDS to be defined in specified FNAME.
This does not generate any code.  It prevents byte-compiler warnings.
DEFINES: is a cosmetic only argument that must be present."
  (declare (indent 0))
  (ignore defines:)
  (let ((fname     (if (stringp fname) fname (symbol-name fname)))
        (decl-fcts '()))
    (dolist (fct commands)
      (push `(declare-function ,fct ,fname) decl-fcts))
    `(progn
       ,@decl-fcts)))

;; -------

(defun pel-install-file (url fname &optional refresh)
  "Download and install a file FNAME from URL into the PEL's utility directory.
Also byte compile that file.
This is the 'utils' sub-directory of the directory identified by
the Emacs variable `user-emacs-directory'.
If this directory does not exist, the function creates it.

If the file already exists in the destination, no download
is done unless REFRESH is non-nil, in which case the function
prompts for confirmation.

The function returns t if the file was
downloaded, nil otherwise.  Permission errors are raised."
  (let ((utils-dirname (expand-file-name "utils" user-emacs-directory)))
    (unless (file-exists-p utils-dirname)
      (make-directory utils-dirname :make-parents-if-needed))
    (let ((target-fname (expand-file-name fname utils-dirname)))
      (when (or (not (file-exists-p target-fname)) refresh)
        (message "Downloading %s\n" url)
        (when (url-copy-file url target-fname refresh)
          (message "Byte compiling it to %s\n" target-fname)
          (byte-compile-file target-fname))))))

(defun pel-install-files (url-base fnames &optional refresh)
  "Download & install files identified by their URL-BASE and FNAMES.

The URL-BASE is the common URL for the location of all files.

The FNAMES is a file name string or list of file name strings
identifying the name of the file located at that URL-BASE and
also the name of the file save locally into the PEL Emacs 'utils'
directory.  See `pel-install-file' for more info.

If a file already exists in the destination, no download
is done unless REFRESH is non-nil, in which case the function
prompts for confirmation.

The function returns t if the file was
downloaded, nil otherwise.  Permission errors are raised."
  (let ((fnames (if (listp fnames)
                    fnames
                  (list fnames))))
    (dolist (fname fnames)
      (pel-install-file (pel-url-join url-base fname)
                        fname
                        refresh))))

(defun pel--install-github-files (user-project-branch
                                  fnames
                                  &optional refresh)
  "Download & install FNAMES from GitHub USER-PROJECT-BRANCH.
REFRESH if required.

The function returns t if the file was
downloaded, nil otherwise.  Permission errors are raised.

This is normally called by the `pel-install-github-files' macro."
  (pel-install-files (pel-url-join "https://raw.githubusercontent.com"
                                   user-project-branch)
                     fnames
                     refresh))

(defmacro pel-install-github-files (user-project-branch
                                    fnames
                                    &optional refresh)
  "Download & install FNAMES from GitHub USER-PROJECT-BRANCH.

- USER-PROJECT-BRANCH is a GitHub user/project/branch name path
  string.  Something like \"pierre-rouleau/pel/master\".
  If a depot file is stored in a depot sub-directory, include the
  path of depot directory inside USER-PROJECT-BRANCH.
- FNAMES is a file name string or list of file names.

If a file already exists in the destination, no download is done
unless REFRESH is non-nil, in which case the function prompts for
confirmation.

The macro generates code that runs only at load time.  However,
when PEL runs in fast startup the macro creates no code and
expands to nil which will be optimized out by the byte compiler."
  (unless (pel-in-fast-startup-p)
    `(cl-eval-when 'load
       (pel--install-github-files ,user-project-branch
                                  ,fnames
                                  ,refresh))))

(defun pel--install-github-file (user-project-branch
                                 fname
                                 &optional url-fname refresh)
  "Download & install FNAME from GitHub USER-PROJECT-BRANCH/URL-FNAME.
REFRESH if required.
The function returns t if the file was
downloaded, nil otherwise.  Permission errors are raised.
This is normally called by the `pel-install-github-file' macro."
  (pel-install-files (pel-url-join "https://raw.githubusercontent.com"
                                   user-project-branch
                                   (or url-fname fname))
                     fname
                     refresh))

(defmacro pel-install-github-file (user-project-branch
                                   fname
                                   &optional url-fname refresh)
  "Download & install FNAME from GitHub USER-PROJECT-BRANCH/URL-FNAME.

- USER-PROJECT-BRANCH is a GitHub user/project/branch name path
  string.  Something like \"pierre-rouleau/pel/master\".
  If a depot file is stored in a depot sub-directory, include the
  path of depot directory inside USER-PROJECT-BRANCH.
- FNAME is the name of the file, with its .el extension.
- URL-FNAME is the name of the file as it appears in the
  URL. This argument is only required when it differs from FNAME.

If a file already exists in the destination, no download
is done unless REFRESH is non-nil, in which case the function
prompts for confirmation.

The macro generates code that runs only at load time.  However,
when PEL operates in fast startup the macro creates no code and
expands to nil which will be optimized out by the byte compiler."
  (unless (pel-in-fast-startup-p)
    `(cl-eval-when 'load
       (pel--install-github-file ,user-project-branch
                                 ,fname
                                 ,url-fname
                                 ,refresh))))

;; -------
(defun pel-package-install (pkg)
  "Install package PKG, return t on success, nil otherwise.

PKG must be a symbol naming one of the available packages in one
of the archives listed in variable `package-archives'.

If the first attempt fails, the function refreshes the package
list and tries again.  This prevents failing to install a package
when its version identified in the package list identifies an
obsolete version no longer supported by the Elpa archive site.

If the second attempt fails, then a error-level warning is logged
and the function returns nil"
  ;; package.el is part of Emacs but it's not loaded until required.
  ;; Load it lazily and check if the required functions are bounded
  ;; to prevent byte-compiler warnings.
  (let ((package-was-installed nil))
    (if (and (require 'package nil :no-error)
             (fboundp 'package-install))
        (condition-case-unless-debug err
            (progn
              (package-install pkg)
              (setq package-was-installed t))
          (error
           (if (and (fboundp 'package-refresh-content)
                    (fboundp 'package-read-all-archive-contents)
                    (boundp  'package-pinned-packages))
               (progn
                 (message (format "Failed to install %s: %s
  Refreshing package list and re-trying..."
                                  pkg
                                  (error-message-string err)))
                 (package-refresh-content)
                 (when (assoc pkg (bound-and-true-p package-pinned-packages))
                   (condition-case-unless-debug err
                       (progn
                         (package-read-all-archive-contents)
                         (package-install pkg)
                         (setq package-was-installed t))
                     (error
                      (display-warning
                       'pel-package-install
                       (format "After refresh, failed to install %s: %s"
                               pkg
                               (error-message-string err))
                       :error)))))
             (display-warning
              'pel-package-install
              (format "The package.el is not loaded properly.
Failed installation of %s.
Please verify the validity of your package-archives setup!"
                      pkg)
              :error))))
      (display-warning
       'pel-package-install
       (format  "package-install is void. Can't install %s!
Please verify the validity of your package-archives setup!"
                pkg)
       :error))
    package-was-installed))

(defun pel-package-installed-p (feature)
  "Return t if FEATURE is installed, nil otherwise.
Load the package library if that's not already done."
  (if (and (require 'package nil :no-error)
           (fboundp 'package-installed-p))
      (package-installed-p feature)
    (display-warning 'pel--package-installed-p
                     "Failed loading package.el to use package-installed-p!"
                     :error)
    nil))

(defun pel-require (feature &optional package with-pel-install fname
                            url-fname)
  "Load FEATURE if not already loaded, optionally try to install PACKAGE.

FEATURE is a symbol.

If optional PACKAGE is specified (non-nil) and FEATURE is not loaded,
try to install the specified package if it is not already available
and try checking for the presence of FEATURE again, with the same behaviour.

The specified package is specified by the PACKAGE argument.  It can be either:

- The special symbol `:install-when-missing' to indicate that the package to
  install has the same name as the FEATURE.
- Another symbol that identifies the name of the required package.

If WITH-PEL-INSTALL is non-nil it should be a user-project-branch
of the format used by `pel-install-github-file' that we be used
to perform the installation with FNAME and URL-FNAME argument
passed to that function.

Generate a warning when failing to load the FEATURE.
Otherwise return the loading state of the FEATURE."
  (unless (featurep feature)
    (let ((feature-is-loaded (require feature nil :noerror)))
      (unless feature-is-loaded
        ;; required failed - if package specified try installing it
        ;; when not already present
        (if package
            (if with-pel-install
                ;; install using specified GitHub repository
                (pel-install-github-file with-pel-install fname url-fname)
              ;; install using Elpa package system
              (let ((package (if (eq package :install-when-missing)
                                 feature
                               package)))
                (unless (pel-package-installed-p package)
                  (pel-package-install package)
                  (require feature nil :noerror)
                  (unless (featurep feature)
                    (display-warning 'pel-require
                                     (format "\
Failed loading %s even after installing package %s!"
                                             feature package))))))
          (display-warning 'pel-require
                           (format "pel-require(%s) failed. No request to install."
                                   feature)
                           :error)))))
  (featurep feature))

;; -------
;;
;; The following code defines the `pel-ensure-package' macro that is
;; used below as a replacement for the `use-package' ``:ensure t`` mechanism.
;;
;; This is done to:
;; - install a package when the appropriate pel-use variable is turned on,
;; - but do NOT install it when byte-compiling the code, something the
;;   use-package :ensure t does, unfortunately.
;; - Allow the selection of a Elpa site, just as the use-package :pin does.
;; - Prevent loading use-package when nothing needs to be installed.
;;
;; The `pel-ensure-package' macro uses the `pel-ensure-pkg' function to
;; reduce the amount of code generated and executed to the expense of one
;; function call.
;;
;; Credit: the package installation code is heavily influenced by the
;; very popular use-package library found at
;; https://github.com/jwiegley/use-package


(defun pel-archive-exists-p (archive)
  "Return t if the specified package ARCHIVE is being used, nil otherwise.
The ARCHIVE argument may be a string or a symbol."
  (let ((archive (pel-as-string archive))
        (found nil))
    (if (boundp 'package-archives)
        (dolist (pa-entry package-archives)
          (when (string= archive (car pa-entry))
            (setq found 't)))
      (display-warning 'pel-archive-exists-p
                       "package.el is not loaded: package-archives is void"
                       :error))
    found))

(defvar pel--pinned-packages nil
  "List of packages that are associated with  a specific Elpa archive.")

(defun pel--pin-package (package archive)
  "Pin PACKAGE to ARCHIVE."
  (if (pel-archive-exists-p archive)
      (add-to-list 'pel--pinned-packages
                   (cons package (pel-as-string archive)))
    (error "\
Archive '%S' requested for package '%S' is not listed in package-archives!"
           archive package))
  (unless (bound-and-true-p package--initialized)
    (package-initialize t)))


(defun pel--package-install (package)
  "Install a PACKAGE.  On failure refresh ELPA content and try again.

Packages in the Elpa archive sites are regularly updated and old
versions purged.  Requesting an old version of a package may
occur when our local list is outdated.  When a failure occurs,
refresh the local list and try again."
  ;; this function is only called when package is loaded: prevent
  ;; byte-compiler warnings.
  (declare-function package-install                   "package")
  (declare-function package-refresh-contents          "package")
  (declare-function package-read-all-archive-contents "package")
  (defvar package-archive-contents)
  ;;
  (condition-case-unless-debug err
      (package-install package)
    (error
     (message "Error trying to install %s : %s.  \
Refreshing package list and trying again." package err)
     (package-refresh-contents)
     (package-read-all-archive-contents)
     (if (assoc package package-archive-contents)
         (package-install package)
       (display-warning 'pel--install-package
                        (format "Failed locating package %s" package)
                        :error)))))

(defun pel--package-ensure-elpa (package)
  "Install specified Emacs Lisp PACKAGE.
PACKAGE must be a symbol.

DO NOT use this function directly inside your code.
Instead, use the macro function `pel-ensure-package'.

Issue an error when the installation fails."
  (if (and (require 'package nil :no-error)
           (boundp 'package-archive-contents)
           (fboundp 'package-read-all-archive-contents))
      (condition-case-unless-debug err
          (progn
            (when (assoc package (bound-and-true-p
                                  pel--pinned-packages))
              (package-read-all-archive-contents))
            (if (assoc package package-archive-contents)
                (pel--package-install package)
              (package-refresh-contents)
              (when (assoc package (bound-and-true-p
                                    pel--pinned-packages))
                (package-read-all-archive-contents))
              (pel--package-install package))
            t)
        (error
         (display-warning 'pel-ensure-package
                          (format "Failed trying to install %s: %s"
                                  package (error-message-string err))
                          :error)))
    (display-warning 'pel-ensure-package
                     (format
                      "Cannot install %s: package.el is not properly loaded."
                      package)
                     :error)))

(defun pel-ensure-pkg (pkg &optional elpa-site)
  "Install package PKG.
PKG must be a symbol.
If ELPA-SITE is non-nil it should be a string holding the name of one of the
Elpa repositories identified in the variable `package-archives'.

However, when PEL operates in fast startup, nothing is done."
  (unless (pel-in-fast-startup-p)
    (when elpa-site
      (pel--pin-package pkg elpa-site))
    (pel--package-ensure-elpa pkg)))

(defmacro pel-ensure-package (pkg &optional from: pinned-site)
  "Install package named PKG, optionally from specified PINNED-SITE.
PKG must be an unquoted symbol.
When PINNED-SITE (a unquoted symbol) is specified use this as the Elpa
repository, which must be listed in the variable `package-archives'.

The FROM: argument must be present.  It is cosmetics only.

The package list is refreshed before attempting installation to
prevent trying to install an obsolete version of a package that
is no longer present on the Elpa site.

However, when PEL operates in fast startup, the macro creates no code."
  (declare (indent 1))
  (ignore from:)
  (unless (pel-in-fast-startup-p)
    (let* ((pin-site-name (when pinned-site (symbol-name pinned-site))))
      `(unless (pel-package-installed-p (quote ,pkg))
         (pel-ensure-pkg (quote ,pkg) ,pin-site-name)))))

;; ---------------------------------------------------------------------------
;; Delay activation of Modes after processing of command line arguments
;; --------------------------------------------------------------------
(eval-and-compile
  (defmacro pel-after-startup-do (&rest body)
    "Schedule BODY execution after processing of command line arguments."
    `(add-hook 'emacs-startup-hook
               (lambda ()
                 ,@body)
               :append)))

;; ---------------------------------------------------------------------------
;; Mode argument interpretation
;; ----------------------------

(defun pel-action-for (action current-state)
  "Return 'activate, 'deactivate or nil for requested ACTION on CURRENT-STATE.

Interpret requested ACTION according to its value:
 - nil or 0        : toggle,
 - > 0 or a list   : activate,
 - < 0             : deactivate.

Interpreting a list as positive allows action to be taken from
the argument of an (interactive \"P\") function without the need
to call `prefix-numeric-value' on the argument.

The CURRENT-STATE is either:
- nil (currently deactivated) or
- non-nil (currently activated)

The returned value is:
- nil         : nothing to do: the current-state is what is requested,
- 'activate   : need to activate it
- 'deactivate : need to deactivate it."
  (cond
   ;; action requested: toggle
   ((or (not action)
        (eq action 0))
    (if current-state 'deactivate 'activate))
   ;; action requested: activate
   ((or (listp action)
        (> action 0))
    (if current-state nil 'activate))
   ;; action requested: deactivate
   (t
    (if current-state 'deactivate nil))))

;; ---------------------------------------------------------------------------
;; Toggle a local mode
;; -------------------


(defun pel-autoload-p (fct)
  "Return file to load if FCT is an autoloaded function not yet loaded.
Return nil otherwise."
  (when (and (fboundp fct)
             (eq 'autoload (car (symbol-function fct))))
    (cadr (symbol-function fct))))

(defun pel-toggle-mode (mode)
  "Toggle the specified MODE (a symbol).
Return the new state of the mode: t if active, nil otherwise.
If the mode function is an autoload and not yet loaded the file
is loaded and the mode activated."
  (unless (symbolp mode)
    (error "Nothing done: pel-toggle-mode expects a symbol as argument"))
  ;; Some modes define their state variables only when they are first ran.
  ;; For those allow calling the function with an argument 1 when their
  ;; variable is still not yet bound.
  (let ((file-to-load (pel-autoload-p mode)))
    (when file-to-load
      (load file-to-load))
    (funcall (symbol-function mode) (if (and (boundp mode)
                                             (symbol-value mode))
                                        -1
                                      1))))

(defun pel-toggle-mode-and-show (mode &optional on-string off-string)
  "Toggle specified MODE (a symbol), and show it's new value.
If ON-STRING and OFF-STRING arguments are specified use them as the
on/off value, otherwise use \"on\" and \"off\".
The function issue an error if the argument is not a symbol."
  (pel-toggle-mode mode)
  (message (pel-symbol-text mode on-string off-string)))

(defun pel-toggle-syntax-check-mode (selector)
  "Toggle the active state of syntax checker mode identified by SELECTOR.

SELECTOR must be the symbol of a (often defcustom) variable.
That variable must have one of the following values:

- nil
- 'with-flymake
- 'with-flycheck

These values identify the syntax checker to control.
When the value of the SELECTOR symbol is nil nothing is done.
If the value is 'with-flymake, then flymake is toggled.
If the value is 'with-flycheck then flycheck is toggled."
  (let ((syntax-checker (symbol-value selector)))
    (cond
     ((eq syntax-checker 'with-flycheck)
      (pel-toggle-mode 'flycheck-mode))
     ((eq syntax-checker 'with-flymake)
      (pel-toggle-mode 'flymake-mode)))))

;; ---------------------------------------------------------------------------
;; Symbol processing
;; -----------------

(defun pel-hook-symbol-for (mode)
  "Return the hook symbol for the specified MODE symbol."
  (intern (format "%s-hook" (symbol-name mode))))


(defun pel-map-symbol-for (mode)
  "Return the map symbol for the specified MODE symbol."
  (intern (format "%s-map" (symbol-name mode))))

;; ---------------------------------------------------------------------------
;; Hook control
;; ------------

(defun pel-add-hook-for (modes-list-symbol func &optional allowed-modes)
  "Add the FUNC hook to all modes listed in the MODES-LIST-SYMBOL.
When ALLOWED-MODES is specified the accepted mode list symbols in
MODES-LIST-SYMBOL is restricted the ones in ALLOWED-MODES.
If another mode is included in MODES-LIST-SYMBOL a warning is issued."
  (dolist (mode (eval modes-list-symbol))
    (if (and mode                       ; make sure the mode is a valid symbol
             (symbolp mode)
             (or (null allowed-modes)
                 (memq mode allowed-modes)))
        (add-hook (pel-hook-symbol-for mode)
                  func)
      (display-warning
       'pel-mode-hooks
       (format "Invalid mode %s in the list %s?
Should the mode be added to the `pel-allowed-modes-for-lispy'?
If this mode should be allowed please report the issue.
For now change its customized value with ``M-x customize %s``
and activate the mode manually with M-x lispy-mode."
               mode
               modes-list-symbol
               modes-list-symbol)
       :error))))

;; ---------------------------------------------------------------------------

(defun pel--check-minor-modes-in (list-var minor-modes)
  "Check validity of all MINOR-MODES specified in the LIST-VAR.
LIST-VAR is the symbol of the variable holding MINOR-MODES.
MINOR-MODES is he list of minor modes symbols.
Generate a warning if any symbol in the MINOR-MODES list is not a valid
mode switching symbol."
  (let ((error-count 0))
    (dolist (minor-mode minor-modes)
      (unless (and (symbolp minor-mode)
                   (fboundp minor-mode)
                   (commandp minor-mode))
        (setq error-count (1+ error-count))
        (display-warning 'pel-invalid-mode-symbol
                         (format "Invalid mode symbol in %s: %S"
                                 list-var minor-mode)
                         :error)))
    (when (> error-count 0)
      (display-warning
       'pel-invalid-mode-symbol
       (format "Please fix the above errors in the %s customization user-option." list-var)
       :error))
    error-count))

(defmacro pel-check-minor-modes-in (minor-modes)
  "Check validity of minor-modes listed in MINOR-MODES list.
The MINOR-MODES argument must be an unquoted symbol."
  `(pel--check-minor-modes-in (quote ,minor-modes) ,minor-modes))

(defun pel-turn-on-minor-modes-in (minor-modes)
  "Turn all MINOR-MODES on."
  (dolist (minor-mode minor-modes)
    (funcall minor-mode 1)))

;; ---------------------------------------------------------------------------
;; Basic functions working with values and variables
;; -------------------------------------------------
;;
;; To toggle the value of variable that would have
;; the hypothetical name is-acceptable we can use
;; the following calls:
;;                     (pel-toggle 'is-acceptable)
;;                     (pel-toggle-and-show 'is-acceptable)
;;
;; Notice the required quoting.

(defun pel-toggle (symbol)
  "Toggle value of SYMBOL from nil to/from t. Return SYMBOL's new value.
For example, to toggle the value of a variable  named isok,
the caller must pass it quoted.
Return the new SYMBOL value.
The function issue an error if the argument is not a symbol."
  (if (symbolp symbol)
      (set symbol (not (eval symbol)))
    (error "Nothing done: pel-toggle expects a symbol as argument")))

(defun pel-toggle-and-show (symbol &optional on-string off-string locally)
  "Toggle value of SYMBOL from nil to/from t, and show it's new value.
If ON-STRING and OFF-STRING arguments are specified use them as the
on/off value, otherwise use \"on\" and \"off\".
By default the setting is considered global unless LOCALLY is set,
which indicates that the setting is for the current buffer only.
For example, to toggle the value of a variable named isok,
the caller must pass it quoted.
The function issue an error if the argument is not a symbol."
  (pel-toggle symbol)
  (message "%s%s"
           (pel-symbol-text symbol on-string off-string)
           (if locally " (in current buffer)" "")))

(defun pel-toggle-and-show-user-option (user-option &optional globally on-string off-string)
  "Toggle the behaviour of USER-OPTION for current buffer or GLOBALLY.
Display the new state.
If ON-STRING and OFF-STRING arguments are specified use them as the
on/off value, otherwise use \"on\" and \"off\".
USER-OPTION must be a variable symbol."
  (unless globally
    (with-current-buffer (current-buffer)
      (unless (local-variable-p user-option)
        (make-local-variable user-option))))
  (pel-toggle-and-show user-option on-string off-string (not globally)))

(defun pel-val-or-default (val default)
  "Return VAL if not nil otherwise return DEFAULT."
  (or val default))

;; ---------------------------------------------------------------------------
;; Argument converter
;; ------------------

(defun pel-multiplier (positive)
  "Return a positive value 1 if POSITIVE is non-nill, -1 otherwise."
  (if positive 1 -1))

(defalias 'pel-mode-toggle-arg 'pel-multiplier
  "Convert a boolean value to the value required by mode toggling functions.")

;; ---------------------------------------------------------------------------
;; Iteration helpers
;; -----------------
;;
;; The following 2 functions can be used as the while loop test form, both to
;; decrement or increment a loop variable and to control termination of the
;; loop.
;;
;; For example, the following code snippet inserts 10 lines of text,
;; identifying line 1 to line 10:
;;
;; (let ((cnt 0))
;;   (while (pel-inc 'cnt 10)
;;     (insert (format "\nLine %d" cnt))))
;;
;; Note that these functions take a symbol, allowing in place increment or
;; decrement.

(defun pel-dec (n &optional step floor)
  "Decrement symbol N by STEP (defaults to 1) down to FLOOR if specified.
N can be a symbol.  In that case it's value is updated.
If FLOOR is specified that's the smallest allowed value for N.
If N is a symbol, return nil if it cannot be decremented, otherwise
return the new value.
If N is a value, always return the new N value, even if it cannot be
decremented and then returns the same value N."
  (let* ((is-symbol  (symbolp n))
         (n-val      (if is-symbol (eval n) n))
         (step       (or step 1))
         (too-small  (and floor (< n-val (+ floor step))))
         (new-val    (if too-small n-val
                       (- n-val step)))
         (retval     (if (and too-small is-symbol)
                         nil
                       new-val)))
    (if is-symbol
        (set n new-val))
    retval))


(defun pel-inc (n &optional ceiling)
  "Increment symbol N up to CEILING.
Return N when it's smaller than CEILING.
Return nil if symbol N value is CEILING or larger."
  (let ((oldvalue (eval n)))
    (if (< oldvalue (or ceiling most-positive-fixnum))
        (set n (1+ oldvalue)))))

;; ---------------------------------------------------------------------------
;; Swap 2 values
;; -------------

(defmacro pel-swap (var-a var-b)
  "Swap the content of VAR-A and VAR-B. Return value of VAR-A."
  `(setq ,var-a (prog1 ,var-b (setq ,var-b ,var-a))))

;; ---------------------------------------------------------------------------
;; Text at point
;; -------------
;;
;; The following functions extract string information from the text at point.
;; The hierarchy of these function is show here:
;;
;; - `pel-at-lowercase-p'
;; - `pel-at-uppercase-p'
;;   - `pel-at-letter-p'
;; - `pel-chars-at-point'
;;

(defun pel-chars-at-point (n)
  "Return the string of N characters at point."
  (save-excursion
    (let ((str ""))
      (while (and (> n 0) (not (eobp)))
        (setq str (concat str (char-to-string (char-after))))
        (setq n (1- n))
        (right-char))
      str)))

(defun pel-at-letter-p ()
  "Return non-nil if point is located over a letter character, nil otherwise.
Letters include all characters considered as letters by [[:alpha:]]"
  (looking-at-p "[[:alpha:]]"))

(defun pel-at-lowercase-p (&optional exact pos byword backward)
  "Return non-nil if point is located at lowercase letter, nil otherwise.
By default, the function checks the case of the first letter found,
starting to look at point and then forward until one letter character
is found.  However,
- if EXACT is non-nil, the function only checks the exact current
  point position,
- if POS is non-nil, it starts checking from that position instead,
- if BYWORD is non-nil, ignore BACKWARD and check the case of the first
  letter of the word offset by the number BYWORD: back BYWORD word(s)
  if BYWORD is negative, forward BYWORD word(s) if BYWORD is positive.
  If BYWORD is 0, do not move point.
- if BACKWARD is non-nil, it checks moving by character backward instead."
  (let ((case-fold-search nil)
        (step (if backward -1 1)))
    (save-excursion
      (unless exact
        (when pos
          (goto-char pos))
        (when byword
          (setq step 1)
          (forward-word byword))
        (while (not (pel-at-letter-p))
          (right-char step)))
      (looking-at-p "[[:lower:]]"))))

(defun pel-at-uppercase-p (&optional n exact backward pos)
  "Return non-nil if point is located at uppercase letter, nil otherwise.
If N is specified, return non-nil if point is located at the beginning
of a sequence of N uppercase letters.
By default, the function starts checking the case of the first letter found,
looking at point and then forward until one letter character is found.
However, if EXACT is non-nil, the function only checks from the exact
current point position.
The function checks the characters to the right of point unless
the BACKWARD argument is non-nil.
By default, `pel-at-lowercase-p' checks the case of the characters
starting from point.  if POS is non-nil, it starts from that position
instead."
  (or n (setq n 1))
  (let ((case-fold-search nil)
        (all-upper t)
        (step (if backward -1 1)))
    (save-excursion
      (unless exact
        (if pos
            (goto-char pos))
        (while (not (pel-at-letter-p))
          (right-char step)))
      (while (and all-upper (> n 0))
        (setq n (1- n))
        (unless (looking-at-p "[[:upper:]]")
          (setq all-upper nil))
        (right-char step)))
    all-upper))

;; ---------------------------------------------------------------------------
;; Calling functions
;; -----------------

(defun pel-n-funcall-to (n pos-fct neg-fct)
  "Call one of arity-0 functions (abs N) times.
If N >= 0: call POS-FCT N times.
If N <  0: call NEG-FCT (abs N) times.
Return nil."
  (if (>= n 0)
      (dotimes (_i n)
        (funcall pos-fct))
    (dotimes (_i (abs n))
      (funcall neg-fct))))

;; ---------------------------------------------------------------------------
;; Moving Point
;; ------------
;;
;; - `pel-goto-position'
;;   - `pel-goto-line'
;;

(defun pel-goto-line (line)
  "Move point to the beginning of LINE, an integer 1 or larger."
  (unless (> line 0)
    (error "Specified line is too small: %d" line))
  (goto-char 1)
  (forward-line (1- line)))

(defun pel-goto-position (line &optional column)
  "Move point to specified LINE, COLUMN.  Any can be nil."
  (progn
    (if line
        (pel-goto-line line))
    (if column
        (move-to-column column))))

;; ---------------------------------------------------------------------------
;; Identifying region:
;; - `pel-region-for'
;;

(defun pel-region-for (start-str end-str &optional pos)
  "Return the position of the beginning of delimited region.
The delimiters are START-STR and END-STR.
Search at POS if specified, otherwise search around point.
Include whole lines.
Return a (start . end) cons cell if found, otherwise return nil."
  (setq pos (or pos (point)))
  (save-excursion
    (let (beg end)
      (when (search-backward start-str nil :noerror)
        (beginning-of-line 1)
        (setq beg (point))
        (when (search-forward end-str nil :noerror)
          (end-of-line 1)
          (setq end (point))
          (cons beg end))))))

;; ---------------------------------------------------------------------------
;; Insert or overwrite text
;; - `pel-insert-or-overwrite'
;;

(defun pel-insert-or-overwrite (text)
  "Insert or overwrite TEXT depending of variable `overwrite-mode' status.
TEST can be a single character or a string.
Multi-byte characters are handled properly."
  (when overwrite-mode
    (if (stringp text)
        (delete-char (length text))
      (delete-char 1)))
  (insert text))

;; ---------------------------------------------------------------------------
;; Extract text from buffer
;; - `pel-text-from-beginning-of-line'

(defun pel-text-from-beginning-of-line (&optional with-properties)
  "Return text string between beginning of line and point.
If WITH-PROPERTIES is non-nil the returned value includes the text properties,
otherwise it does not."
  (let ((begin (line-beginning-position))
        (end   (point)))
    (if with-properties
        (buffer-substring begin end)
      (buffer-substring-no-properties begin end))))


;; ---------------------------------------------------------------------------
;; Check text from buffer
;; - `pel-line-has-only-whitespace-p'

(defun pel-line-has-only-whitespace-p (&optional pos)
  "Return non-nil if current line (or line at POS) contain only whitespace.
Return nil otherwise.
Whitespace characters are specified by the syntax table of the
current major mode."
  (save-excursion
    (goto-char (or pos (point)))
    (beginning-of-line)
    (= (progn
         (skip-syntax-forward " ")
         (point))
       (point-at-eol))))

;; ---------------------------------------------------------------------------
;; File Path processing
;; --------------------

(defun pel-normalize-fname (name)
  "Normalize file (or directory) NAME.

Normalize a directory or file name.  Ensure that the directory
name does not end with a slash, that it uses the file true name
and use Unix-style formatting.  The function replaces a symlink
by the file it points to.  The function does *not* expand
environment variables that may be in the string."
  (file-truename (directory-file-name name)))

(defsubst pel-parent-dirpath (pathname)
  "Return parent directory of PATHNAME true name."
  (file-name-directory (pel-normalize-fname pathname)))


(defun pel-sibling-dirname (dirpath sibling)
  "Return directory path name of SIBLING directory of DIRPATH directory."
  (expand-file-name sibling
                    (file-name-directory (directory-file-name dirpath))))

(defun pel-sibling-dirpath (dirpath sibling)
  "Return directory path of SIBLING directory of DIRPATH directory."
  (file-name-as-directory (pel-sibling-dirname dirpath sibling)))

(defun pel-expand-url-file-name (url)
  "Expand and return file URL.
Return other URL untouched.

Example:

   ELISP> (pel-expand-url-file-name \"file://~/docs/HyperSpec/\")
   \"file:///Users/roup/docs/HyperSpec/\"
   ELISP> (pel-expand-url-file-name \"http://www.lispworks.com\")
   \"http://www.lispworks.com\"
   ELISP>"
  (if (eq 0 (string-match "file://" url))
      (concat "file://" (expand-file-name (substring url 7)))
    url))

(defun pel-path-strip (text)
  "Strip whitespace and forward slash(es) from beginning & end of TEXT."
  (string-trim text "[ \t\n\r/]+" "[ \t\n\r/]+"))

(defun pel-url-join (&rest parts)
  "Join PARTS of URL strings into a single URL string."
  (mapconcat (function pel-path-strip)
             parts
             "/"))

(defun pel-url-location (url)
  "Return a description string for the URL.
Either \"Local\" or \"Remote\"."
  (if (pel-string-starts-with-p url "file:")
      "Local"
    "Remote"))

(defun pel-same-fname-p (name1 name2)
  "Return t when the file or directory names NAME1 and NAME2 are similar.

The directory names are considered identical despite differences
in slash separator or termination or use of the ~ , . or
.. character sequences character to identify the home, current or
above directory in one of them."
  (string= (pel-normalize-fname name1)
           (pel-normalize-fname name2)))

(defun pel-point-symlink-to (symlink target)
  "Make SYMLINK point to specified TARGET.

If the SYMLINK already exists, either as a link or a file,
changes it to a link to the specified TARGET.
The SYMLINK argument must be a file name format, it must not end
with a directory separating slash."
  (when (file-exists-p symlink)
    (delete-file symlink))
  (make-symbolic-link target symlink))

(defun pel-symlink-points-to-p (symlink target)
  "Return t if SYMLINK points to TARGET, return nil otherwise.

The SYMLINK argument should be the absolute file-path-name of the
symlink file.  The TARGET should be the expected file-path or
dir-path where for the symlink.

Symlinks can be created with a link that is absolute or relative.
This function handles both."
  (let ((symlink-pointer (file-symlink-p symlink)))
    (when symlink-pointer
      (if (file-name-absolute-p symlink-pointer)
          (pel-same-fname-p target symlink-pointer)
        (pel-same-fname-p
         target
         (expand-file-name symlink-pointer
                           (file-name-directory symlink)))))))

;; ---------------------------------------------------------------------------
;; Insertion of text in current buffer
;; -----------------------------------

(defun pel-insert-symbol-content (symbol &optional buffer on-same-line)
  "Insert the name followed by the content of the specified SYMBOL.

By default SYMBOL must be a global symbol as its value is read in the scope
of the output buffer.  If the SYMBOL is a buffer local symbol, specify the
buffer in the optional BUFFER argument.
By default, the value is printed on the line after the variable name, unless
ON-SAME-LINE is set."
  (let ((value (pel-symbol-value symbol buffer)))
    (insert (format "\n- %-40s:%s%S"
                    (symbol-name symbol)
                    (if on-same-line " " "\n")
                    value))))

(defun pel-insert-list-content (symbol &optional buffer without-index)
  "Insert a description of the content of the list identified by its SYMBOL.

By default SYMBOL must be a global symbol as its value is read in the scope
of the output buffer.  If the SYMBOL is a buffer local symbol, specify the
buffer in the optional BUFFER argument.

By default, each element of the list is printed on a new line preceded by an
element index number unless WITHOUT-INDEX is non-nil."
  (insert (format "\n- %s:\n"
                  (symbol-name symbol)))
  (let ((idx 0)
        (list-value (pel-symbol-value symbol buffer)))
    (if list-value
        (dolist (elem list-value)
          (setq idx (1+ idx))
          (if without-index
              (insert (format "%S\n" elem))
            (insert (format "%3d - %S\n" idx elem))))
      (insert "nil\n"))))

;; ---------------------------------------------------------------------------
;; Print in dedicated buffer
;; -------------------------

(defun pel-print-in-buffer (bufname title text)
  "Print TITLE than TEXT inside specified buffer BUFNAME.

TEXT is either a string or a function that calls insert
to insert the strings into the buffer."
  (let ((current-buffer-name (buffer-name))
        (outbuf (get-buffer-create bufname)))
    (with-current-buffer outbuf
      (goto-char (point-max))
      (insert (propertize
               (format "----%s from %s --- %s -----\n"
                       title
                       current-buffer-name
                       (format-time-string "%A, %B %d, %Y @ %T"))
               'face 'bold))
      (cond ((stringp text)
             (insert (format "%s\n\n"text)))
            ((functionp text)
             (funcall text))
            (t (error "Invalid type for text: %S" text)))
      (insert "\n"))
    ;; display the end part of the buffer showing comment variables
    ;; move the last line of text to the bottom line of the window
    (with-selected-window (display-buffer outbuf)
      (goto-char (- (point-max) 2))  ; last 2 chars are '\n'
      (recenter -1))))

;; ---------------------------------------------------------------------------
;; Code Parsing Support
;; --------------------

(defun pel-point-in-comment-or-docstring (&optional move-fct)
  "Return position of start of comment or docstring surrounding point.
Return nil when point is outside comment and docstring.
If MOVE-FCT is specified, call it before checking the state of point."
  (save-excursion
    (when move-fct
      (funcall move-fct))
    (nth 8 (parse-partial-sexp (point-min) (point)))))

;; ---------------------------------------------------------------------------
;; Control Tab Width
;; -----------------

(defun pel-set-tab-width (n)
  "Set the tab width used in current buffer to the value N.

The change is temporary and affects the current buffer only.
Return the new `tab-width' or nil if unchanged."
  (interactive "nNew tab-width: ")
  (while (not (and (< n 9) (> n 1)))
    (setq n  (read-number "Enter valid tab-width in 2-8 range: " tab-width)))
  (when (not (= n tab-width))
    (message "Changed buffer's tab-width from %d to %d" tab-width n)
    (setq tab-width n)))

;; ---------------------------------------------------------------------------
;; Speedbar Support
;; ----------------

(defun pel-add-speedbar-extension (extension)
  "Add Speedbar support for the specified file EXTENSION.
EXTENSION is either a string or a list of strings.
Each string is either:
-  a complete filename,
- a the file extension starting with a (non-quoted) period,
- a regular expression to express the above.

`pel-add-speedbar-extension' is a direct proxy to
`speedbar-add-supported-extension' with the ability to load the
speedbar file."
  (pel-require 'speedbar)
  (declare-function speedbar-add-supported-extension "speedbar")
  (speedbar-add-supported-extension extension))

;; ---------------------------------------------------------------------------
;; Byte-compilation
;; ----------------

(defun pel-modtime-of (filename)
  "Return the modification time of FILENAME."
  (file-attribute-modification-time (file-attributes filename)))

(defun pel-byte-compile-if-needed (el-filename &rest other-dependencies)
  "Byte-compile Emacs Lisp source EL-FILENAME if it's needed.
The EL-FILENAME string must be the name of a Emacs Lisp file and must
include the .el extension.  The name of the file may be relative
or absolute.
The file is byte compiled if it is newer than its byte-compiled
output file (a file with the .elc extension) or if the .elc file
does not exists.
It is also possible to pass OTHER-DEPENDENCIES, that are name of files that
if newer than the EL-FILENAME, force byte-compilation of the EL-FILENAME."
  (let ((elc-filename (concat el-filename "c"))
        elc-modtime)
    (when (or (not (file-exists-p elc-filename))
              (time-less-p (setq elc-modtime (pel-modtime-of elc-filename))
                           (pel-modtime-of el-filename))
              (and other-dependencies
                   (or (mapcar
                        (lambda (fname)
                          (time-less-p elc-modtime (pel-modtime-of fname)))
                        other-dependencies))))
      (byte-compile-file el-filename))))

;; ---------------------------------------------------------------------------
;; Imenu Utilities
;; ---------------

(defun pel-add-imenu-sections-to (title-rule-keywords list-var)
  "Add rules to extract imenu indices to the specified LIST-VAR.

The LIST-VAR argument must be a symbol.  For example, to add the
definitions to the imenu variable used for Common Lisp, you would
pass the quoted `lisp-imenu-generic-expression' symbol.

The SYMBOL-REGEXP argument must be a regexp string used to
extract the name of the defined symbol.  For example, use
`lisp-mode-symbol-regexp' when parsing a Lisp-like buffer.

Each entry in the TITLE-RULE-KEYWORDS list must consist of:

- string: Title : a short descriptive string that will be used in
  the imenu as title.
- rule: one of:
  - `lisp-mode-symbol-regexp' which identifies the standard Lisp symbol
    extraction regexp.
  - a list of 2 elements:
    - string: a different, explicit symbol extraction regexp,
    - integer: identifies the regexp group extracting the symbol name.
- list of one or several:
  - string: Function : a string corresponding to the Common Lisp
    function symbol.

Return the new value of LIST-VAR."
  (dolist (title-rule-keyword title-rule-keywords)
    (let* ((title    (car title-rule-keyword))
           (rule     (cadr title-rule-keyword))
           (keywords (caddr title-rule-keyword))
           (group-n  (if (symbolp rule)
                         2
                       (cadr rule)))
           (symbol-regexp (if (symbolp rule)
                              (symbol-value rule)
                            (car rule))))
      (add-to-list list-var (list title
                                  (concat
                                   "^\\s-*("
                                   (regexp-opt keywords t)
                                   "\\s-+\\(" symbol-regexp "\\)")
                                  group-n))))
  (symbol-value list-var))

;; ---------------------------------------------------------------------------
;; Tags support
;; ------------
(defun pel-visit-tags (tags-files)
  "Visit the TAGS files identified in the TAGS-FILES list and the local one."
  (let ((local-tags-fname (locate-dominating-file default-directory "TAGS")))
    (when local-tags-fname
      (visit-tags-table local-tags-fname)))
  (dolist (fname tags-files)
    (when (file-exists-p fname)
      (visit-tags-table fname))))

;;; --------------------------------------------------------------------------
(provide 'pel--base)

;;; pel--base.el ends here<|MERGE_RESOLUTION|>--- conflicted
+++ resolved
@@ -98,14 +98,9 @@
 ;;
 ;; Operations on sequences:
 ;; - `pel-concat-strings-in-list'
-<<<<<<< HEAD
 ;; - `pel-push-fmt'
 ;; - `pel-prepend'
 ;; - `pel-cons-alist-at'
-=======
-;; - `pel-cons-alist-at'
-;; - `pel-prepend'
->>>>>>> 74311ad7
 ;;
 ;; Operation on auto-mode-alist
 ;;  - `pel-delete-from-auto-mode-alist'
