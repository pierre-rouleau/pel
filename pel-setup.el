;;; pel-setup.el --- Control PEL Emacs switch from normal to fast-startup mode and back.  -*- lexical-binding: t; -*-

;; Created   : Thursday, July  8 2021.
;; Author    : Pierre Rouleau <prouleau001@gmail.com>
<<<<<<< HEAD
;; Time-stamp: <2021-08-28 16:21:06, updated by Pierre Rouleau>
=======
;; Time-stamp: <2021-08-27 16:49:57, updated by Pierre Rouleau>
>>>>>>> 74311ad7

;; This file is part of the PEL package.
;; This file is not part of GNU Emacs.

;; Copyright (C) 2021  Pierre Rouleau
;;
;; This program is free software: you can redistribute it and/or modify
;; it under the terms of the GNU General Public License as published by
;; the Free Software Foundation, either version 3 of the License, or
;; (at your option) any later version.
;;
;; This program is distributed in the hope that it will be useful,
;; but WITHOUT ANY WARRANTY; without even the implied warranty of
;; MERCHANTABILITY or FITNESS FOR A PARTICULAR PURPOSE.  See the
;; GNU General Public License for more details.
;;
;; You should have received a copy of the GNU General Public License
;; along with this program.  If not, see <http://www.gnu.org/licenses/>.

;;; --------------------------------------------------------------------------
;;; Commentary:
;;
;; This file provides the following PEL-specific facilities:
;;
;; Setup for Dual Customization Environment : terminal(TTY) / graphics
;; -------------------------------------------------------------------
;;
;; - The ability to setup Emacs to support two independents environments: one
;;   for Emacs running in terminal (TTY) mode and another for Emacs running in
;;   graphics mode. Each of them have their own customization file, their
;;   own set of Elpa directories to store the external Elpa-compliant
;;   packages.  This  allows taking advantage of the strengths of the
;;   terminal-based and graphics-based Emacs by customizing each environment
;;   with the packages that are used in each.
;;
;;   - The command `pel-setup-dual-environment' sets up the required files
;;     inside the `user-emacs-directory' if they are not already present.
;;     This must be done once.
;;
;; This is quite useful on OS, like macOS, where the graphics Emacs is
;; noticeably slower than its terminal counterpart.
;;
;;
;; Dynamic control to switch to a fast-startup operation mode
;; ----------------------------------------------------------
;;
;; This provides the ability to reduce the Emacs initialization startup time.
;; Depending on what is used the speedup can be quite noticeable.
;;
;; For example, I have achieved a emacs-startup-time of about 0.15 seconds on
;; Emacs 26.3 running in terminal mode on macOS 2014 4 GHz Intel Core i7
;; computer with 240 installed external packages!
;;
;; This dynamic control of fast-startup also supports the dual
;; terminal-mode/graphics-mode environments.  When these are used, both
;; environments are switched together regardless of whether the switch was
;; requested by the command running inside Emacs in terminal or graphics mode.
;;
;; When running multiple Emacs processes on a computer, switching to
;; fast-startup or back to normal-startup mode from one Emacs instance does
;; not affect the other instances because files are not deleted.
;;
;; PEL uses the built-in Emacs package management provided by the package.el
;; builtin library.  The fast-startup operation mode improves startup speed
;; and does not prevent using package.el features to explicitly install
;; packages in the current environment.  However, these packages will not be
;; known to PEL.  In fast-startup mode PEL disables its internal automatic
;; package management facilities and does not download, install or remove
;; packages based on modification of the customization.
;;
;; The strategy is to reduce the length of Emacs `load-path' to a minimum.
;; This can therefore be used in conjunction of the Emacs 27+
;; `package-quickstart' feature to reduce Emacs startup time further.
;;
;; The length of `load-path' increases each time a new Elpa-compliant package
;; is installed by the package.el Emacs package manager.  These packages
;; consists of Emacs Lisp files stored inside a sub-directory of the Emacs
;; "elpa" directory, which is often located at "~/.emacs.d/elpa".  Each
;; package is inside a directory with a name that identifies the package and
;; its version.  Something like "ace-link-20210121.923" for the version
;; 20210121.923 of the ace-link package.
;;
;; The package directories hold the package Emacs Lisp (.el) files, as well as
;; the package specification structure stored inside a Emacs lisp file named
;; after the package with the suffix "-pkg".  For example the package
;; specification file for the ace-link package described above would be the
;; following file: "~/.emacs.d/elpa/ace-link-20210121.923/ace-link-pkg.el".
;;
;; That file contains the data package-spec `cl-defstruct'-defined data
;; structure.  Something like this:
;;
;;    ;;; -*- no-byte-compile: t -*-
;;    (define-package
;;      "ace-link"
;;      "20210121.923"
;;      "Quickly follow links"
;;      '((avy "0.4.0"))
;;      :commit "e1b1c91b280d85fce2194fea861a9ae29e8b03dd"
;;      :authors '(("Oleh Krehel" . "ohwoeowho@gmail.com"))
;;      :maintainer '("Oleh Krehel" . "ohwoeowho@gmail.com")
;;      :keywords '("convenience" "links" "avy")
;;      :url "https://github.com/abo-abo/ace-link")
;;
;; A large number of Emacs packages, like ace-link, store all their files
;; inside one directory; they have no sub-directories.  I call those "one-level
;; packages" in opposition of the other Emacs Lisp packages that use
;; sub-directories to store other files.  From what I have seen so far most
;; Emacs external packages use only one directory but not all.
;;
;; Emacs Lisp, a Lisp-2, has only one namespace for variables and one
;; namespace for functions.  Code in *all* packages, whether they're built-in
;; Emacs or external must all share these namespaces (and some other).  Most
;; package file names, if not all, reflect their package name and differ from
;; each other. The functions and variable names in them must all be unique
;; otherwise they risk clashing with each other.
;;
;; Because the file names of all package have a unique name it becomes
;; possible to place them all inside the same directory (a bundle) and place
;; that unique directory inside Emacs `load-path', therefore eliminating
;; relatively slow Emacs startup processing that iterates through each
;; directory in its `load-path'.
;;
;; This can be done for the "one-level packages" but not the others, as their
;; code often relies on the relative position of their sub-directories.
;; Fortunately, as said previously, a large majority of Emacs external
;; packages are "one-level packages"; they use one or several Emacs Lisp files
;; all stored inside one directory.
;;
;; At startup Emacs package.el logic prepares Emacs files loading and checks
;; for the presence of the dependencies of packages. The package.el logic
;; populates the `package-alist' variable with package symbol name and its
;; corresponding package spec.  This information is later used to determine
;; the presence of a package, its dependencies, and the directory where its
;; Emacs Lisp source code and byte-compiled files are located.
;;
;; Normally "one-level packages", like all other packages have an entry inside
;; the `package-alist' and their package spec identifies their corresponding
;; directory.
;;
;; The code here re-organizes the location of the external packages, storing
;; the code of "one-level packages" inside one directory (the "pel-bundle"
;; package directory) and leaving the other packages inside their original
;; locations.  The code also creates a pel-bundle-package.el and a
;; pel-bundle-autoloads.el file stored inside the pel-bundle directory
;; creating a Elpa-compliant pel-bundle package that includes all files of
;; one-level packages.
;;
;; Special code must be run by init.el or early-init.el to prevent the
;; package.el code from attempting to download the packages again.  The
;; required code is described inside the following files:
;;
;; - example/init/init-5.el and
;; - example/init/early-init.el
;;
;; The PEL installation instructions require you to install init.el and
;; early-init.el files that contain the code of these files.
;;
;; To provide ability quickly switch from a normal setup to a fast-startup
;; setup and back, PEL uses a symlink to point to one of two Elpa directories
;; inside the `user-emacs-directory'. Assuming that `user-emacs-directory' is
;; "~/.emacs.d", these directories are:
;;
;; - "~/.emacs.d/elpa-complete" : The original "~/.emacs.d/elpa" directory
;;                                renamed (or duplicated) by `pel-setup-fast'.
;;
;; - "~/.emacs.d/elpa-reduced" : Created by `pel-setup-fast'.  Holds all
;;                               multi-directory packages; the ones that are
;;                               not "one-level packages".  It also contains
;;                               the "pel-bundle-yyyymmdd-hhmm" directory; the
;;                               PEL bundle.
;;
;; The PEL bundle is created each time the command `pel-setup-fast' is
;; executed to prepare Emacs for a fast startup.  Again, assuming that
;; `user-emacs-directory' is "~/.emacs.d" the PEL bundle directory is:
;;
;; - "~/.emacs.d/elpa-reduced/pel-bundle-yyymmdd-hhmm": Simulates a fictitious
;;                               Elpa-compliant pel-bundle package.  The
;;                               directory holds symlinks to the .el and .elc
;;                               files of all one-level packages that it
;;                               replaces. It is created by `pel-setup-fast'
;;                               with the name tail set to its creation date.
;;                               It also holds the 2 important package
;;                               required files that are also created by the
;;                               function `pel-setup-fast':
;;                               - pel-bundle-autoloads.el
;;                               - pel-bundle-pkg.el
;;
;; PEL also converts the original elpa directory into a symbolic link that
;; points to either the following directories:
;;
;; - elpa-complete (in normal startup mode),
;; - elpa-reduced  (in fast-startup mode).
;;
;; When the dual terminal(TTY)/graphics customization support is used, PEL
;; uses one set of symlink and Elpa directories per environment: it
;; creates the following extra symlinks and directories for Emacs independent
;; graphics mode:
;;
;; - elpa-graphics symlink that points to one of the following directories:
;; - elpa-complete-graphics (used in normal mode for the independent graphics
;;   mode),
;; - elpa-reduced-graphics (used in fast startup mode for the independent
;;   graphics mode).
;;
;; *************
;; **IMPORTANT**
;; *************
;;
;; Again, for all of this to work properly you must instrument your init.el
;; and, if you use it, your early-init.el.  See the code sample examples
;; inside the following files:
;;
;; - example/init/init-5.el and
;; - example/init/early-init.el
;;
;; The code in pel-setup, specifically the function
;; `pel--update-emacs-user-file' and its caller edit the init.el and
;; early-init.el: they set the value of defcustom forms which control the
;; Emacs package.el behaviour at startup.

;;; --------------------------------------------------------------------------
;;; Dependencies:
;;

(require 'pel--base)                  ; use: `pel-unix-socket-p'
;;                                    ;      `pel-string-when'
;;                                    ;      `pel-sibling-dirpath'
;;                                    ;      `pel-point-symlink-to'
;;                                    ;      `pel-emacs-is-graphic-p'
(require 'pel--options)               ; use: `pel-compile-pel-bundle-autoload'
(require 'pel-ccp)                    ; use: `pel-delete-whole-line'
(require 'pel-custom)                 ; use: `pel-customize-save
(require 'pel-package)                ; use: `pel-elpa-dirpath'
(require 'pel-elpa)                   ; use: `pel-elpa-create-copies'
;;                                    ;      `pel-elpa-disable-pkg-deps-in'
;;                                    ;      `pel-elpa-package-alist-of-dir'
;;                                    ;      `pel--adjust-path-for-graphics'
;;                                    ;      `pel--adjusted-fname'
(eval-when-compile (require 'subr-x)) ; use: `string-join'
(require 'cus-edit)                   ; use: `custom-file'`

;;; --------------------------------------------------------------------------
;;; Code:
;;

(defconst pel-init-detected-dual-environment-p
  (and (boundp 'pel-init-support-dual-environment-p)
       pel-init-support-dual-environment-p)
  "Identifies whether PEL uses dual environment -- as detected by init.el.

When using the dual environment, PEL has 2 independent sets of
customization files and package directories: one when Emacs runs
in terminal/TTY mode and another when Emacs runs in graphic mode.

Code must NOT modify this value as it represents the state seen
by init.el when Emacs started!")

;; ---------------------------------------------------------------------------
;; Local utilities
;; ---------------

(defun pel--compile-file-if (el-fname byte-compile-it)
  "Byte compile file EL-FNAME if BYTE-COMPILE-IT is set.
Otherwise delete the .elc file if it exists."
  (if byte-compile-it
      (byte-compile-file el-fname)
    ;; no compilation needed; remove any left-over .elc file
    (let ((elc-fname (concat el-fname "c")))
      (when (file-exists-p elc-fname)
        (delete-file elc-fname)))))

(defun pel--other-custom-file ()
  "Return the name of the customization file used by the other mode."
  (pel--adjusted-fname custom-file :force (not pel-emacs-is-graphic-p)))

;; ---------------------------------------------------------------------------
;; pel-copy-directory : copies a directory, skipping Unix socket files
;; -------------------------------------------------------------------

(defun pel-copy-only-file (original-copy-file file &rest args)
  "Copy files but not Unix sockets."
  (unless (pel-unix-socket-p file)
    (apply original-copy-file
           file
           args)))

(defun pel-copy-directory (source dest)
  "Copy SOURCE directory into DEST directory. Skip socket files.

Both SOURCE and DIRECTORY may be in the directory name (with a terminating
slash) or in file name (without the terminating slash) format."
  ;; - Normally, copy-directory would fail when attempting to copy
  ;;   a Unix socket file, like those in elpa/gnupg.  To prevent
  ;;   the error, replace copy-file by pel-copy-only-file which
  ;;   does not attempt to copy the Unix socket files.
  (advice-add 'copy-file :around #'pel-copy-only-file)
  (unwind-protect
      (copy-directory (directory-file-name source)
                      (directory-file-name dest))
    (advice-remove 'copy-file #'pel-copy-only-file)))

;; ---------------------------------------------------------------------------
;; Utilities to edit Emacs init.el and early-init.el files
;; -------------------------------------------------------
;;
;; This code can update Emacs init.el file that has the content specified
;; by the example/init/init-5.el file.  You can write more logic inside your
;; own init.el file of course, but to use PEL setup features, you *MUST* have
;; the code present inside example/init/init-5.el.
;;
;; On Emacs 27 and later the same is true for the early-init.el file: you must
;; use a file that contains what is inside the file example/init/early-init.el
;;
;; The following functions are used to edit it.

;; - `pel--set-dual-environment-in-emacs-init'
;;   - `pel--update-emacs-user-file'
;;
;; - `pel--set-dual-environment-in-emacs-early-init'
;;   - `pel--update-emacs-user-file'
;;
;; Package quickstart management, available for supporting Emacs 27 and later
;; also use the low level function to setup the early-init file in a code
;; section below.
;;
;; - `pel--setup-early-init'
;;   - `pel--update-emacs-user-file'


(defun pel--update-emacs-user-file (fname symbol-values
                                          &optional byte-compile-it)
  "Update FNAME file: set symbol to value from the SYMBOL-VALUES alist.

The FNAME is assumed to be located inside the user Emacs directory.
FNAME can be init.el or early-init.el and must define the symbols
inside defconst forms.

Raise an error if the function does not find the `defconst' form
defining a specified symbol."
  (let (varname
        new-value
        re-pattern)
    (with-temp-file fname
      (insert-file-contents fname)
      (dolist (symbol.value symbol-values)
        (setq varname (symbol-name (nth 0 symbol.value)))
        (setq new-value (format "%S" (nth 1 symbol.value)))
        (goto-char (point-min))
        (setq re-pattern (format "^(defconst +%s +\\(.+\\) *$" varname))
        (if (re-search-forward re-pattern nil :noerror)
            (replace-match new-value :fixedcase :literal nil 1)
          (user-error "Can't find regexp %s in '%s'" re-pattern fname))))
    (pel--compile-file-if fname byte-compile-it)))

(defun pel--set-dual-environment-in-emacs-init (use)
  "Update Emacs user init.el for dual environment when USE is non-nil.

Set `pel-init-support-dual-environment-p' to t when use is
non-nil, to nil otherwise.  Byte compile the result file if the
`pel-compile-emacs-init' user-option is turned on."
  (let ((init-fname (locate-user-emacs-file "init.el")))
    ;; Make sure an init.el file is present.
    (unless (file-exists-p init-fname)
      (user-error "File %s is not found!" init-fname))
    (pel--update-emacs-user-file
     init-fname
     (list
      (list 'pel-init-support-dual-environment-p (not (null use))))
     pel-compile-emacs-init)))

(when pel-emacs-27-or-later-p
  (defun pel--set-dual-environment-in-emacs-early-init (use)
    "Update Emacs user early-init.el for dual environment when USE is non-nil."
    (let ((early-init-fname (locate-user-emacs-file "early-init.el")))
      ;; Make sure an early-init.el file is present.
      (unless (file-exists-p early-init-fname)
        (user-error "File %s is not found!" early-init-fname))
      (pel--update-emacs-user-file
       early-init-fname
       (list
        (list 'pel-early-init-support-dual-environment-p (not (null use))))
       pel-compile-emacs-early-init)))
  (declare-function pel--set-dual-environment-in-emacs-early-init "pel-setup"))

;; ---------------------------------------------------------------------------
;; Support for dual environments
;; -----------------------------
;;
;; PEL supports a dual environment where the terminal/TTY mode uses one
;; customization file and a set of package directories and the graphics mode
;; use another, independent customization file and package directories.
;;
;; By default this mode is not activated.  The user can activate it by
;; executing the `pel-setup-dual-environment' command.  That function creates
;; all the necessary files and directories.
;; - It also updates the init.el and the early-init.el (in Emacs 27 and later)
;;    by setting the `pel-init-support-dual-environment-p' constant to t,
;;    allowing logic in those initialization files to force Emacs to use the
;;    graphic specific environment when Emacs is running in graphics mode.
;; - It also updates the `pel-support-dual-environment' user-option in both
;;   customization files.
;;
;; Later when Emacs starts, the code inside pel_keys.el executed by `pel-init'
;; schedule the execution of `pel-setup-check-dual-environment' to check if
;; everything is consistent, tries to fix the issues and report remaining
;; issues to the user in case of inconsistencies.  This operation is delayed a
;; little to ensure it does not slow the startup.
;;
;; * `pel-setup-check-dual-environment'
;;
;; * `pel-setup-dual-environment'
;;   - `pel--create-dir'
;;     - `pel--dir-exists-p'
;;   - `pel-dual-environment-problems'
;;   - `pel--other-custom-file'
;;
;; * `pel-setup-info-dual-environment'
;;   - `pel-dual-environment-problems'
;;

;; If you need independent customization for Emacs running in terminal (TTY)
;; mode and in graphics mode, then do the following:
;;
;; - Execute `pel-setup-dual-environment' to create all necessary files and
;;   directories. It duplicates your single custom file and your single elpa
;;   and utils package directories.  It also updates the init.el and
;;   early-init.el (on Emacs 27 and later) optionally byte compiling them if
;;   requested by the current user options.
;; - Restart Emacs.

(defun pel-dual-environment-problems ()
  "Return list of string describing problems found in dual custom environment.
Return nil if no problems were found and all is OK, ready to use Emacs in
independent environments for terminal and graphics mode."
  (let* ((custom-fname (pel--adjusted-fname custom-file :force nil))
         (g-custom-fname (pel--adjusted-fname custom-file
                                              :force :for-graphics))
         (elpa-dpath (pel--adjusted-fname pel-elpa-dirpath :force nil))
         (elpa-dname (directory-file-name elpa-dpath))
         (g-elpa-dname (pel--adjusted-fname elpa-dname
                                            :force :for-graphics))
         (elpa-complete-dname (pel-sibling-dirname pel-elpa-dirpath
                                                   "elpa-complete"))
         (g-elpa-complete-dname (pel--adjusted-fname elpa-complete-dname
                                                     :force :for-graphics))
         (utils-dpath (pel--adjusted-fname pel-utils-dirpath
                                           :force nil))
         (g-utils-dpath (pel--adjusted-fname pel-utils-dirpath
                                             :force :for-graphics))
         (issues nil))
    (unless (file-exists-p custom-fname)
      (pel-push-fmt issues "File      missing : %s" custom-fname))
    (unless (file-exists-p g-custom-fname)
      (pel-push-fmt issues "File      missing : %s" g-custom-fname))
    (if (file-exists-p elpa-dname)
        (unless (file-symlink-p elpa-dname)
          (pel-push-fmt issues "Is not a symlink  : %s" elpa-dname))
      (pel-push-fmt issues "Directory missing : %s" elpa-dname))
    (if (file-exists-p g-elpa-dname)
        (unless (file-symlink-p g-elpa-dname)
          (pel-push-fmt issues "Is not a symlink  : %s" g-elpa-dname))
      (pel-push-fmt issues "Directory missing : %s" g-elpa-dname))
    (if (file-exists-p elpa-complete-dname)
        (unless (file-directory-p elpa-complete-dname)
          (pel-push-fmt issues "Is not a directory: %s" elpa-complete-dname))
      (pel-push-fmt issues "Directory missing : %s" elpa-complete-dname))
    (if (file-exists-p g-elpa-complete-dname)
        (unless (file-directory-p g-elpa-complete-dname)
          (pel-push-fmt issues "Is not a directory: %s" g-elpa-complete-dname))
      (pel-push-fmt issues "Directory missing : %s" g-elpa-complete-dname))
    (if (file-exists-p utils-dpath)
        (unless (file-directory-p utils-dpath)
          (pel-push-fmt issues "Is not a directory: %s" utils-dpath))
      (pel-push-fmt issues "Directory missing : %s" utils-dpath))
    (if (file-exists-p g-utils-dpath)
        (unless (file-directory-p g-utils-dpath)
          (pel-push-fmt issues "Is not a directory: %s" g-utils-dpath))
      (pel-push-fmt issues "Directory missing : %s" g-utils-dpath))
    (unless pel-init-detected-dual-environment-p
      (pel-push-fmt issues "Please set pel-init-support-dual-environment-p to\
 t in OPTION A code inside the file %s" (locate-user-emacs-file "init.el")))
    (reverse issues)))

;;-pel-autoload
(defun pel-setup-info-dual-environment ()
  "Display current PEL customization setup.
Check two independent customization files for terminal/tty and graphics mode
are requested and if so check if they are setup properly.
Report an error and list problems if there are any, otherwise display the
current setup."
  (interactive)
  (if (and  (boundp 'pel-init-support-dual-environment-p)
            pel-init-support-dual-environment-p)
      (let ((problems (pel-dual-environment-problems)))
        (if problems
            (let ((problem-count (length problems)))
              (user-error "\
The file %s is requesting the use of dual tty/graphics customization.
 However the following %s %s:\n - %s"
                          (locate-user-emacs-file "init.el")
                          (pel-count-string problem-count "problem"
                                            nil :no-count-for-1)
                          (pel-pluralize problem-count "remains" "remain")
                          (string-join problems "\n - ")))
          (message  "PEL is ready to use 2 independent customization files:
 One for terminal/TTY: %s
 One for graphics    : %s"
                    (pel--adjusted-fname custom-file :force nil)
                    (pel--adjusted-fname custom-file :force :for-graphics))))
    (message "PEL is currently using a single customization file: %s"
             custom-file)))

;; --

(defun pel--dir-exists-p (dname)
  "Return t if DNAME exists and is a directory, nil if it does not exists.
Raise a user-error if DNAME exists but is not a directory."
  (when (file-exists-p dname)
    (unless (file-directory-p dname)
      (user-error "%s is not a directory!" dname))
    t))

(defun pel--create-dir (gdname dname name )
  "Copy GDNAME to DNAME which abbreviates to NAME unless it exists.
Return a list of performed actions (in reverse order of execution)."
  (let ((actions nil)
        (dpath (file-name-as-directory dname)))
    (unless (pel--dir-exists-p gdname)
      (if (pel--dir-exists-p dname)
          (progn
            (pel-copy-directory dname gdname)
            (pel-push-fmt actions "Copied %s to %s" dname gdname))
        (if (pel--dir-exists-p dpath)
            (progn
              (pel-copy-directory dpath gdname)
              (pel-push-fmt actions "Copied %s to %s" dpath gdname))
          (user-error "Can't find %s directory.  Looked for:\n- %s\n- %s"
                      name dname dpath))))
    actions))

(defun pel--setup-dual-environment (&optional reason-msg)
  "Setup Emacs environment to support 2 independent customization.

Utility function. If REASON-MSG is specified include that message on error."
  (let* ((custom-fname (pel--adjusted-fname custom-file :force nil))
         (g-custom-fname (pel--adjusted-fname custom-file
                                              :force :for-graphics))
         (elpa-dpath (pel--adjusted-fname pel-elpa-dirpath :force nil))
         (elpa-dname (directory-file-name elpa-dpath))
         (g-elpa-dname (pel--adjusted-fname elpa-dname
                                            :force :for-graphics))
         (elpa-complete-dname (pel-sibling-dirname pel-elpa-dirpath
                                                   "elpa-complete"))
         (g-elpa-complete-dname (pel--adjusted-fname elpa-complete-dname
                                                     :force :for-graphics))
         (utils-dname (pel--adjusted-fname (directory-file-name pel-utils-dirpath)
                                           :force nil))
         (g-utils-dname (pel--adjusted-fname (directory-file-name pel-utils-dirpath)
                                             :force :for-graphics))
         (actions nil))
    ;; 1:
    ;; Create a custom-file for graphics mode unless it already exists.
    (unless (file-exists-p g-custom-fname)
      (if (file-exists-p custom-fname)
          (progn
            (copy-file custom-fname g-custom-fname)
            (pel-push-fmt actions "Copied %s to %s "
                       custom-fname g-custom-fname))
        (user-error "Expected customization file %s does not exists!"
                    custom-fname)))
    ;; 2:
    ;; Create a elpa directory for graphics mode unless it already exists.
    (pel-prepend-to
     (pel--create-dir g-elpa-complete-dname elpa-complete-dname "elpa")
     actions)
    ;; 3:
    ;; Create the utils for graphics mode unless it already exists.
    (pel-prepend-to
     (pel--create-dir g-utils-dname utils-dname "utils")
     actions)
    ;; 4:
    ;; Rename the elpa directory to elpa-complete unless it's already done
    (when (and (file-exists-p elpa-dname)
               (not (file-symlink-p elpa-dname)))
      (when (file-exists-p elpa-complete-dname)
        (user-error "Both %s and %s exist! Manual cleanup required!"
                    elpa-dpath elpa-complete-dname))
      (rename-file (directory-file-name elpa-dpath) elpa-complete-dname)
      (pel-push-fmt actions "Renamed %s to %s"
                 elpa-dpath elpa-complete-dname))
    ;; 5:
    ;; Create the main elpa directory into a symlink to the elpa-complete
    ;; directory.
    (unless (file-symlink-p elpa-dname)
      (pel-point-symlink-to elpa-dname elpa-complete-dname)
      (pel-push-fmt actions "Created symlink %s pointing to %s"
                 elpa-dname elpa-complete-dname))
    ;; 6:
    ;; Create the elpa-graphics symlink to the elpa-complete-graphics
    (unless (file-symlink-p g-elpa-dname)
      (pel-point-symlink-to g-elpa-dname g-elpa-complete-dname)
      (pel-push-fmt actions "Created symlink %s pointing to %s"
                 g-elpa-dname g-elpa-complete-dname))
    ;; 7:
    ;; Update init.el: set pel-init-support-dual-environment-p
    ;; to the value of pel-init-detected-dual-environment-p
    (condition-case err
        (progn
          (pel--set-dual-environment-in-emacs-init t)
          (when pel-emacs-27-or-later-p
            (pel--set-dual-environment-in-emacs-early-init t))
          (pel-push-fmt actions "Updated init.el%s. Please restart Emacs!"
                     (pel-string-when pel-emacs-27-or-later-p
                                      "and early-init.el")))
      (error
       (progn
         (display-warning
          'pel-setup-dual-environment
          (format "Problem updating Emacs initialization file: \n %s" err)
          :error))))
    ;; 8:
    ;; Remember this setting inside customization files
    (pel-customize-save 'pel-support-dual-environment t)
    (pel-customize-save 'pel-support-dual-envionment t
                        (pel--other-custom-file))
    ;; Display performed actions.
    (let ((remaining-problems (pel-dual-environment-problems))
          (done-text (when actions
                       (format "Completed the following:\n- %s"
                               (string-join
                                (reverse actions) "\n- ")))))
      (if remaining-problems
          (let ((remaining-actions (format "some problems remain.\
 Please fix them manually:\n- %s" (string-join remaining-problems "\n- "))))
            (if actions
                (user-error "%s%s\n Unfortunately %s"
                            (pel-string-when reason-msg)
                            done-text
                            remaining-actions)
              (user-error "%sNothing can be done since %s"
                          (pel-string-when reason-msg)
                          remaining-actions)))
        (if actions
            (message "%s\n All is now OK!" done-text)
          (message "Nothing to do, it's already setup."))))))

;;-pel-autoload
(defun pel-setup-dual-environment ()
  "Setup Emacs environment to support 2 independent customization.

Provide support for a customization and the Elpa directories
required for the following two modes Emacs operation:
- terminal/TTY
- graphics

After trying to set everything for the use of dual environment it
displays a message describing the state.  It lists the actions
performed and any remaining problems which you will have to fix
manually.  If all is now OK it will say so, or if all was already
ok, it will also say so.

Normally Emacs makes no distinction between those and uses the
exact same set of customization files and Elpa packages for Emacs
operating in those two different modes.  If you want to manage
the customization and packages used when Emacs operates in
terminal/TTY mode one way and when Emacs operates in graphics
mode another way, with PEL, then use that command.

See the comments at in the commentary section of pel-setup.el for
more information."
  (interactive)
  (when (y-or-n-p "Activate independent customization & packages for terminal & graphics\
 mode? ")
    (pel--setup-dual-environment)))


;;-pel-autoload
(defun pel-setup-check-dual-environment ()
  "Check dual environment status, activate it if needed, warn about issues."
  (let ((symbols '(pel-init-support-dual-environment-p))
        (is-ok t))
    (when pel-emacs-27-or-later-p
      (push 'pel-early-init-support-dual-environment-p symbols))
    (dolist (symbol symbols)
      (unless (eq pel-support-dual-environment (symbol-value symbol))
        (setq is-ok nil)))
    (unless is-ok
      (if pel-support-dual-environment
          (pel--setup-dual-environment
           "Dual environment is requested by user-option, but not active!\n")
        (display-warning
         'pel-setup-check-dual-environment
         (format "\
There are inconsistencies in the PEL dual environment setup.
 It is not requested by the `pel-setup-check-dual-environment' user-option
 BUT the initialization %s %S identify a different request.
 Please fix that.
 Refer to PEL user Manual installation notes and read information about
 'Support for Independent Customization of Graphics and Terminal based\
 Emacs'."
                 (pel-pluralize (length symbols) "symbol")
                 symbols)
         :error)))))

;; ---------------------------------------------------------------------------
;; Fast-Startup Support
;; --------------------

(defconst pel-fast-startup-init-fname (expand-file-name
                                       "pel-fast-startup-init.el"
                                       user-emacs-directory)
  "Name of code file that must be executed by fast-startup in init/early-init.
When fast startup is not activated, this file must be deleted.")

(defvar pel--setup-changed nil
  "Identifies that PEL setup has changed.
Only set by `pel-setup-fast' or `pel-setup-normal'. Never cleared.")

;; Emacs >= 27:" package quickstart with fast startup & dual customization
;; ----------------------------------------------------------------------
;;
;; For Emacs 27 and after, PEL must use the early-init.el file and must
;; identify the state of the following features:
;;
;;   - Package quickstart
;;   - Dual environment
;;   - GUI launched Emacs
;;
;; The function `pel--setup-early-init' updates the content of the
;; early-init.el file.  It is used by the commands `pel-setup-with-quickstart'
;; and `pel-setup-no-quickstart'.
;;
;; The function `pel--setup-early-init' is also called by the commands that
;; affects:
;;
;;   - use of dual environment: the `pel-setup-dual-environment' command,
;;   - fast and normal startup (on Emacs >= 27, to ensure proper operation
;;     there), by the commands `pel-setup-fast' and `pel-setup-normal'.




;; * `pel-setup-with-quickstart'
;;   - `pel--setup-early-init'
;;     - `pel--update-emacs-user-file'
;;   - `pel--activate-package-quickstart'
;;     - `pel--build-package-quickstart'
;;       - `pel--package-qs'
;;    - `pel--store-with-package-quickstart'
;;
;; * `pel-setup-no-quickstart'
;;   - `pel--remove-package-quickstart-files'
;;   - `pel--store-with-package-quickstart'
;;   - `pel--setup-early-init'
;;     - `pel--update-emacs-user-file'


;; - Execute the `pel-setup-with-quickstart' command to set everything up: it
;;   sets the user-option in the custom file(s) and edit the init.el and
;;   early-init.el files.
;; - Restart Emacs.


<<<<<<< HEAD
;; ---------
=======
>>>>>>> 74311ad7
(when pel-emacs-27-or-later-p

  (defvar pel--quickstart-forced-fname nil
    "Unless nil, forced name of package quickstart file.")

  (defun pel--package-qs (original-package-quickstart-refresh)
    "(Re)Generate the package quickstart file currently active."
    (if pel--quickstart-forced-fname
        ;; Force a different name for package-quickstart
        (if (boundp 'package-quickstart-file)
            (let ((original-fname package-quickstart-file))
              (setq package-quickstart-file pel--quickstart-forced-fname)
              (unwind-protect
                  (funcall original-package-quickstart-refresh)
                (setq package-quickstart-file original-fname)))
          (message
           "WARNING: The package-quickstart-file is unbound, preventing PEL\
 from controlling which file package-quickstart-refresh (re)generates!")
          (funcall original-package-quickstart-refresh))
      ;;
      ;; Use the normal package-quickstart.el file name.
      (funcall original-package-quickstart-refresh)))
  (declare-function pel--package-qs "pel-setup")

  ;; --

  (defun pel--build-package-quickstart (dirpath)
    "Utility: build package-quickstart.el for specific PEL mode and DIRPATH.

DIRPATH is the path of a ELpa-compliant directory used.
Normally that's the elpa directory inside the user-emacs-directory but
that can be the elpa-reduced directory for fast startup or then ones
for graphics mode when the dual mode is used.

When dual tty/graphics mode is supported, this function controls
the name of the package-quickstart.el using the function
`pel--adjusted-fname'. The caller must ensure the proper value for
`pel--adjust-path-for-graphics' is set."
    (if (and (require 'package nil :no-error)
             (fboundp 'package-quickstart-refresh)
             (boundp 'package-quickstart-file))
        (progn
          (advice-add 'package-quickstart-refresh :around #'pel--package-qs)
          (unwind-protect
              (let ((package-user-dir dirpath) ; force new package-user-dir
                    (package-alist (pel-elpa-package-alist-of-dir dirpath)))
                (setq pel--quickstart-forced-fname
                      (pel--adjusted-fname package-quickstart-file))
                (package-quickstart-refresh)
                ;; Byte-compile it if requested, otherwise remove its .elc
                (pel--compile-file-if pel--quickstart-forced-fname
                                      (and pel-compile-package-quickstart
                                           (pel-remove-no-byte-compile-in
                                            pel--quickstart-forced-fname))))
            (progn
              (advice-remove 'package-quickstart-refresh #'pel--package-qs)
              (setq pel--quickstart-forced-fname nil))))
      ;; report any error
      (error "Failed accessing package-quickstart")))
  (declare-function pel--build-package-quickstart "pel-setup")

  (defun pel--activate-package-quickstart (dirpath for-graphics)
    "Utility: activate package quickstart.

DIRPATH is the path of a Elpa-compliant directory used.
Normally that's the elpa directory inside the user-emacs-directory but
that can be the elpa-reduced directory for fast startup or then ones
for graphics mode when the dual mode is used.

The FOR-GRAPHICS argument is t when changing the environment for the
Emacs running in graphics mode and has a custom file that is independent from
the file used by Emacs running in terminal (TTY) mode.  It is nil when there
is only one or when its for the terminal (TTY) mode."
    (let ((pel--adjust-path-for-graphics for-graphics))
      (pel--build-package-quickstart (pel--adjusted-fname
                                      dirpath
                                      :force for-graphics))))
  (declare-function pel--activate-package-quickstart "pel-setup")

  (defun pel--setup-early-init (pkg-quickstart)
    "Create valid PEL early-init.el file and set its behaviour.

The behaviour is controlled by:
- PKG-QUICKSTART: t to activate package quickstart, nil to disable it.
- The value of `pel-init-detected-dual-environment-p' determines
  whether PEL is used with a dual environment for terminal/TTY and graphics
  mode or just a single one as usual for Emacs.
- The value of `pel-shell-detection-envvar' user-option determines what
  environment variable absence is used to detect GUI launched Emacs."
    (let ((early-init-fname (locate-user-emacs-file "early-init.el")))
      ;; Make sure an early-init file is present.
      (unless (file-exists-p early-init-fname)
        (copy-file pel-early-init-with-package-quickstart
                   (locate-user-emacs-file "early-init.el")))
      (pel--update-emacs-user-file
       early-init-fname
       (list
        (cons 'pel-early-init-support-package-quickstart-p
              pkg-quickstart)
        (cons 'pel-early-init-support-dual-environment-p
              pel-init-detected-dual-environment-p)
        (cons 'pel-early-init-shell-detection-envvar
              pel-shell-detection-envvar))
       pel-compile-emacs-early-init)))
  (declare-function pel--setup-early-init "pel-setup")

  (defun pel--store-with-package-quickstart (value)
    "Set `pel-support-package-quickstart' to new VALUE globally and persistently.

Store value in all relevant custom file(s)."
    (setq pel-support-package-quickstart value)
    ;; store in default custom-file
    (pel-customize-save 'pel-support-package-quickstart value)
    (when pel-init-detected-dual-environment-p
      ;; store in the custom file of the other mode
      (pel-customize-save 'pel-support-package-quickstart value
                          (pel--other-custom-file))))
  (declare-function pel--store-with-package-quickstart "pel-setup")

  ;;-pel-autoload
  (defun pel-setup-with-quickstart ()
    "Activate package quickstart for current context.

The context includes the PEL startup mode and PEL's ability
to deal with independent customization for terminal and graphics mode.

This function copies the file identified by the user-option variable
`pel-early-init-with-package-quickstart' your early-init.el and creates
or refreshes the package-quickstart.el file(s)."
    (interactive)
    (let ((startup-mode (pel--startup-mode)))
      (when (eq startup-mode 'inconsistent)
        (user-error "PEL startup mode is inconsistent.
  Please check and fix before activating the package quickstart!"))
      ;; All is fine: proceed.
      (message "Activating package quickstart...")
      (pel--setup-early-init t )
      (let ((elpa-dpath (pel-sibling-dirpath
                         pel-elpa-dirpath
                         (if (eq startup-mode 'fast)
                             "elpa-reduced"
                           "elpa-complete"))))
        (pel--activate-package-quickstart elpa-dpath nil)
        (when pel-init-detected-dual-environment-p
          (pel--activate-package-quickstart elpa-dpath t)))
      ;; Remember user setting: in pel-support-package-quickstart user-option
      (pel--store-with-package-quickstart t))
    ;; display state
    (pel-setup-info :now))

  (defun pel--remove-package-quickstart-files (for-graphics
                                               &optional expect-early-init)
    "Remove package quickstart files identified by the FOR-GRAPHICS argument."
    (if (and (require 'package nil :no-error)
             (boundp 'package-quickstart-file))
        (let ((early-init-fname (locate-user-emacs-file "early-init.el"))
              (fname))
          (unless for-graphics
            (when (and expect-early-init
                       (not (file-exists-p early-init-fname)))
              (user-error "Package quickstart is not active.
 No %s file found to activate it."
                          early-init-fname))
            ;; replace or remove early-init.el as requested by user-option
            (if pel-early-init-without-package-quickstart
                (copy-file pel-early-init-without-package-quickstart
                           early-init-fname)
              (delete-file early-init-fname)))
          ;; remove the package-quickstart.el file and the .elc file
          ;; if it exists.
          (setq fname (pel--adjusted-fname package-quickstart-file
                                           :force for-graphics))
          (when (file-exists-p fname)
            (delete-file fname))
          (setq fname (concat fname "c"))
          (when (file-exists-p fname)
            (delete-file fname)))
      (user-error "Cannot access package-quickstart-file variable!")))
  (declare-function pel--remove-package-quickstart-files "pel-setup")

  ;;-pel-autoload
  (defun pel-setup-no-quickstart ()
    "Disable package quickstart.
Support PEL startup modes and PEL dual independent customization files."
    (interactive)
    (message "Disabling package quickstart...")
    (pel--remove-package-quickstart-files nil)
    ;; when dual independent customization mode is used delete the
    ;; graphics specific files.
    (pel--remove-package-quickstart-files t)
    ;; Remember user setting:
    ;; - in pel-support-package-quickstart user-option
    (pel--store-with-package-quickstart nil)
    ;; - and inside the early-init.el
    (pel--setup-early-init nil)

    ;; display state
    (pel-setup-info :now)))

;; ---------------------------------------------------------------------------
;; elpa symlink control
;;  - - - - - - - - - -

(defun pel-switch-to-elpa-complete ()
  "Switch elpa symlink to the elpa-complete sub-directory."
  (interactive)
  (let* ((elpa-dirname
          (pel--adjusted-fname (directory-file-name pel-elpa-dirpath)))
         (elpa-complete-dirname
          (pel--adjusted-fname (directory-file-name
                                (pel-sibling-dirpath elpa-dirname
                                                     "elpa-complete")))))
    (pel-point-symlink-to elpa-dirname elpa-complete-dirname)))

(defun pel-switch-to-elpa-reduced ()
  "Switch elpa symlink to the elpa-reduced sub-directory."
  (let* ((elpa-dirname
          (pel--adjusted-fname (directory-file-name pel-elpa-dirpath)))
         (elpa-reduced-dirname
          (pel--adjusted-fname (directory-file-name
                               (pel-sibling-dirpath elpa-dirname
                                                 "elpa-reduced")))))
    (pel-point-symlink-to elpa-dirname elpa-reduced-dirname)))


(defun pel-remove-no-byte-compile-in (filename)
  "Remove the no-byte-compile file variable from FILENAME.
Return t when done, nil otherwise."
  (with-temp-file filename
    (auto-fill-mode -1)
    (when (file-exists-p filename)
      (insert-file-contents filename))
    (goto-char (point-min))
    (when (re-search-forward "^;+ +no-byte-compile: +t *$" nil :noerror)
      (pel-delete-whole-line)
      t)))

(defun pel-generate-autoload-file-for (dir)
  "Prepare (compile + autoload) all files in directory DIR.
Return the complete name of the generated autoload file."
  (require 'autoload)
  (let ((generated-fname nil))
    (if (boundp 'generated-autoload-file)
        (let ((original-generated-autoload-file  generated-autoload-file))
          (setq generated-autoload-file (expand-file-name
                                         "pel-bundle-autoloads.el"
                                         dir))
          (condition-case-unless-debug err
              (progn
                (update-directory-autoloads dir)
                (setq generated-fname generated-autoload-file)
                (kill-buffer "pel-bundle-autoloads.el"))
            (error
             (display-warning
              'pel-generate-autoload-file-for
              (format "Failed generating the %s/pel-bundle-autoloads.el: %s"
                      dir err)
              :error)))
          (setq generated-autoload-file original-generated-autoload-file))
      (error "The autoload.el variable generated-autoload-file isn't bounded!"))
    generated-fname))


(defun pel-create-bundle-pkg-file (dirname &optional time-stamp)
  "Create the pel-bundle-pkg.el file inside DIRNAME directory.
Use the specified TIME-STAMP string as the version otherwise the
following format-time-string format string is used:
\"%Y%m%d.%H%M\".
Return the complete file path name of the file written."
  (let ((file-path-name (expand-file-name "pel-bundle-pkg.el" dirname)))
    (with-temp-file file-path-name
      (goto-char (point-min))
      (insert (format "\
;;; -*- no-byte-compile: t -*-
\(define-package
  \"pel-bundle\"
  \"%s\"
  \"Bundle one-level packages inside a single directory\"
  nil
  :authors '((\"Pierre Rouleau\" . \"prouleau001@gmail.com\"))
  :maintainer '(\"Pierre Rouleau\" . \"prouleau001@gmail.com\")
  :keywords '(\"convenience\")
  :url \"https://github.com/pierre-rouleau/pel\")
" (or time-stamp (format-time-string "%Y%m%d.%H%M")))))
    file-path-name))


(defvar pel-running-in-fast-startup-p) ; prevent byte-compiler warnings
(defun pel-bundled-mode (activate)
  "When ACTIVATE is non-nil activate PEL bundled mode, de-activate it otherwise.
Return a (activate . byte-compile result) cons cell."
  (setq pel-running-in-fast-startup-p activate)
  (cons  pel-running-in-fast-startup-p
         (byte-compile-file (concat (file-name-sans-extension
                                     (locate-library "pel_keys"))
                                    ".el"))))

(defun pel-setup-fast-startup-init (fname deps-pkg-versions-alist extra-code)
  "Write code in FNAME that adds the DEPS-PKG-VERSIONS-ALIST to Emacs.

The function writes the function pel-fast-startup-init.
That function code adds each entry of DEPS-PKG-VERSIONS-ALIST to Emacs
`package--builtin-versions'.  The DEPS-PKG-VERSIONS-ALIST list corresponds to
the package dependencies gathered from the X-pkg.el for each package X whose
code was placed in the elpa-reduced/pel-bundle *pseudo-package* that was not
already part of the `package--builtin-versions' list.  By adding those
package/version inside the `package--builtin-versions' list we ensure that
Emacs package.el logic will not attempt to download these packages.  We don't
need Emacs to download them because they have already been downloaded when
Emacs was in normal startup mode.  The DEPS-PKG-VERSIONS-ALIST list was
originally returned by `pel-elpa-disable-pkg-deps-in'."
  (with-temp-file fname
    (erase-buffer)
    (goto-char (point-min))
    (insert (format "\
;;; Setup Emacs for PEL fast startup.  -*- lexical-binding: t; -*-
;;; DO NOT EDIT! It will be overwritten next time pel-setup-fast is executed!

\(require 'package)

\(defvar pel-running-in-fast-startup-p nil)

\(defvar pel-fast-startup-builtin-packages
  '%S
  \"List of bundled package/versions to add to package--builtin-versions.\")

\(defvar pel-force-graphic-specific-files nil
  \"Force graphics specific files when non-nil. Set by `pel-fast-startup-init'.\")

;; pel-fast-startup-init must be called either inside early-init.el
;; (for Emacs >= 27) or inside init.el for older versions of Emacs.
;;
\(defun pel-fast-startup-init (&optional force-graphics from-early-init)
  \"Setup data to support the fast-startup mode.

- #1: Add pkg/version of the dependencies of packages whose code has been been
      bundled into elpa-reduced/pel-bundle *pseudo-package* to
      `package--builtin-versions' to prevent their downloads.
- #2: For Emacs >= 27, an extra step is required: add elpa-reduced/pel-bundle
      package to `load-path' when the function is executed during early-init
      because the `package-refresh' does not generate code to add the
      pel-bundle to the `load-path'.  This code is not required when the
      function is called from init or when Emacs is earlier than version 27.

Return the pkg/version alist.\"
  (setq pel-force-graphic-specific-files force-graphics)
  ;; step 1:
  (dolist (dep-ver pel-fast-startup-builtin-packages)
    (add-to-list 'package--builtin-versions dep-ver))
  %s
  ;; Return the list of package/versions corresponding to the bundled packages
  pel-fast-startup-builtin-packages)


;; ----
;; Prevent Emacs package.el logic from adding more package to download
;; by ensuring that `package-compute-transaction' returns an empty list.
;;
;; This is needed because in PEL fast-startup mode all external
;; packages have already been downloaded but they are not visible to
;; package.el logic at this point because the packages have been bundled
;; together inside the elpa-reduce/pel-bundle *pseudo-package*.

\(defun pel--pct (_packages)
  \"Filter packages to prevent downloads.\"
  nil)

\(advice-add  'package-compute-transaction  :filter-return (function pel--pct))

;; ----
;; Ensure that `package-load-all-descriptors' uses the graphics-specific
;; directory when forcing use of graphics specific files.  This is the case
;; when Emacs runs in graphics mode and PEL dual independent customization
;; feature is enabled.

;; The pel--graphic-file-name translates a file name to the graphics
;; specific name
\(defun pel--graphic-file-name (fname)
  \"Appends '-graphics' to the end of a .el, .elc or extension less FNAME.\"
  ;; use only functions implemented in C
  (let ((ext (substring fname -3)))
    (cond
     ((string-match \"-graphics\" fname) fname)
     ((string-equal ext \".el\") (concat (substring fname 0 -3) \"-graphics.el\"))
     ((string-equal ext \"elc\") (concat (substring fname 0 -4) \"-graphics.elc\"))
     (t                        (concat fname \"-graphics\")))))

\(defun pel--pkg-load-all-descriptors (original-fct)
  \"Execute ORIGINAL-FCT with a controlled value of `package-user-dir'.\"
  (let ((package-user-dir (if pel-force-graphic-specific-files
                              (pel--graphic-file-name package-user-dir)
                            package-user-dir)))
    (funcall original-fct)))

\(advice-add
 'package-load-all-descriptors :around (function pel--pkg-load-all-descriptors))

;; ---------------------------------------------------------------------------

" deps-pkg-versions-alist extra-code))))


;; --

(defun pel--fast-setup-met-criteria ()
  "Return a cons of 2 lists of strings: met-criteria and problems.
If the first list is nil then PEL/Emacs operates in normal mode.
If the first list has 3 members, then PEL/Emacs operates in fast startup mode."
  (let* ((pel--adjust-path-for-graphics pel-emacs-is-graphic-p)
         (met-criteria nil)
         (issues nil)
         (elpa-dirpath (pel--adjusted-fname pel-elpa-dirpath))
         (elpa-reduced-dirpath  (pel--adjusted-fname
                                 (pel-sibling-dirpath elpa-dirpath
                                                      "elpa-reduced"))))
    (if (pel-in-fast-startup-p)
        (push "Identified as fast startup by function `pel-in-fast-startup'"
              met-criteria)
      (pel-push-fmt issues "The `pel-in-fast-startup' is not set."))

    (if (file-exists-p pel-fast-startup-init-fname)
        (push (format "Fast startup setup file is present: %s"
                      pel-fast-startup-init-fname)
              met-criteria)
      (pel-push-fmt issues "The file %s indicating fast startup not found."
        pel-fast-startup-init-fname))
    (if (pel-symlink-points-to-p (directory-file-name elpa-dirpath)
                                 elpa-reduced-dirpath)
        (push "elpa symlink points to elpa-reduced" met-criteria)
      (pel-push-fmt issues "elpa symlink (%s) does not point to elpa-reduced (%s)"
        elpa-dirpath elpa-reduced-dirpath))
    (cons met-criteria issues)))

(defun pel--startup-mode ()
  "Return whether PEL/Emacs operates in fast startup mode.
Returns: 'normal, 'fast or 'inconsistent."
  (let ((count (length (car (pel--fast-setup-met-criteria)))))
    (cond ((eq count 0) 'normal)
          ((eq count 3) 'fast)
          (t 'inconsistent))))

(defun pel--setup-mode-description (for-graphics)
  "Describe the mode context of a setup.
The FOR-GRAPHICS argument identifies the setup forced for independent graphics."
  (if for-graphics
      "independent graphics mode"
    (if pel-init-detected-dual-environment-p
        "independent terminal/tty mode"
      "all modes")))

(defun pel--setup-fast (for-graphics)
  "Prepare the elpa directories and code to speedup Emacs startup.

The FOR-GRAPHICS argument is t when changing the environment for the
Emacs running in graphics mode and has a custom file that is independent from
the file used by Emacs running in terminal (TTY) mode.  It is nil when there
is only one or when its for the terminal (TTY) mode."
  (let ((step-count 0)
        (pel--adjust-path-for-graphics for-graphics)
        (cd-original (cd ".")))
    (condition-case-unless-debug err
        (let* ((pel-elpa-dirpath-adj (pel--adjusted-fname
                                      pel-elpa-dirpath))
               (pel-bundle-dirpath (pel-sibling-dirpath pel-elpa-dirpath
                                                        "pel-bundle"))
               (elpa-reduced-dirpath (pel--adjusted-fname
                                      (pel-sibling-dirpath pel-elpa-dirpath
                                                           "elpa-reduced")))
               (elpa-complete-dirpath (pel--adjusted-fname
                                       (pel-sibling-dirpath pel-elpa-dirpath
                                                            "elpa-complete")))
               (elpa-is-link (file-symlink-p (pel--adjusted-fname
                                              (directory-file-name
                                               pel-elpa-dirpath))))
               (time-stamp (format-time-string "%Y%m%d.%H%M"))
               (new-pel-bundle-dirpath (expand-file-name
                                        (format "pel-bundle-%s" time-stamp)
                                        elpa-reduced-dirpath)))
          ;; Ensure that elpa is a directory or a symlink to the required
          ;; elpa-complete ;; otherwise abort.
          (when (and elpa-is-link
                     (not (pel-symlink-points-to-p (directory-file-name
                                                    (pel--adjusted-fname
                                                     pel-elpa-dirpath))
                                                   elpa-complete-dirpath)))
            (error "The %s symlink (%s) should point to the %s directory.
It points to %s instead! Aborting, fix the directory setting!
Compared: symlink %s to target %s.
- for-graphics          = %s
- pel-elpa-dirpath      = %s
- pel-elpa-dirpath-adj  = %s
- pel-bundle-dirpath    = %s
- elpa-reduced-dirpath  = %s
- elpa-complete-dirpath = %s
- elpa-is-link          = %s"
                   (pel--adjusted-fname "elpa")
                   pel-elpa-dirpath-adj
                   (pel--adjusted-fname "elpa-complete")
                   elpa-is-link
                   (directory-file-name
                    (pel--adjusted-fname
                     pel-elpa-dirpath))
                   elpa-complete-dirpath
                   for-graphics
                   pel-elpa-dirpath
                   pel-elpa-dirpath-adj
                   pel-bundle-dirpath
                   elpa-reduced-dirpath
                   elpa-complete-dirpath
                   elpa-is-link))
          (setq step-count (1+ step-count))

          ;; Ensure that pel-bundle directory does not exists.  That's a
          ;; temporary directory where all one-level package files are
          ;; stored and then used to create the -autoload.el and the
          ;; -pkg.el file before it is moved into the elpa-reduced
          ;; directory and renamed with a time stamp.  Issue a message
          ;; when the directory exists and delete it.
          (when (file-exists-p pel-bundle-dirpath)
            (delete-directory pel-bundle-dirpath :recursive)
            (message (format "Directory %s existed already; deleted it."
                             pel-bundle-dirpath)))
          (setq step-count (1+ step-count))
          ;;
          ;; Delete old elpa-reduced if it exists: it contains the old
          ;; pel-bundle and the multi-level packages that could not be
          ;; bundled in the previous execution of `pel-setup-fast'.
          (when (file-exists-p elpa-reduced-dirpath)
            (delete-directory elpa-reduced-dirpath :recursive))
          (setq step-count (1+ step-count))
          ;;
          ;; Create pel-bundle temporary directory to hold all one-level
          ;; package .el files.  At first create the directory as a sibling of
          ;; the elpa directory because elpa-reduced is not created yet.
          (make-directory pel-bundle-dirpath)
          (setq step-count (1+ step-count))
          (pel-elpa-create-copies pel-elpa-dirpath-adj pel-bundle-dirpath
                                  :with-symlinks)
          (setq step-count (1+ step-count))
          ;; Create the pel-bundle-pkg.el file inside it.
          (pel-create-bundle-pkg-file pel-bundle-dirpath time-stamp)
          (setq step-count (1+ step-count))
          ;;
          ;; Create the pel-bundle-autoloads.el file inside it.
          (cd pel-bundle-dirpath)
          (setq step-count (1+ step-count))
          ;; Build a pel-bundle-autoloads.el inside the pel-bundle
          ;; directory.
          (let ((autoload-fname (pel-generate-autoload-file-for
                                 pel-bundle-dirpath)))
            (setq step-count (1+ step-count))
            ;; Make the file byte-compilable (by removing restriction)
            (when (and pel-compile-pel-bundle-autoload
                       (pel-remove-no-byte-compile-in autoload-fname))
              ;; Then byte-compile it
              (byte-compile-file autoload-fname)))
          (setq step-count (1+ step-count))
          ;;
          (cd pel-elpa-dirpath-adj)
          (setq step-count (1+ step-count))
          ;;
          ;; Duplicate elpa inside elpa-reduced then remove the one-level
          ;; packages from it: they have been placed inside the pel-bundle
          ;; directory before.
          (pel-copy-directory pel-elpa-dirpath-adj elpa-reduced-dirpath)
          (setq step-count (1+ step-count))
          ;;
          ;; - Remove the one-level package sub-directories from
          ;;   elpa-reduced, only leaving the multi-directory packages in
          ;;   elpa-reduced.
          (pel-elpa-remove-pure-subdirs elpa-reduced-dirpath)
          (setq step-count (1+ step-count))
          ;;
          ;; Disable the dependencies of all (multi-directory) packages
          ;; left in the elpa-reduced directory, by calling the function
          ;; `pel-elpa-disable-pkg-deps-in' which returns an alist of (package
          ;; version) values identifying the dependencies of the packages left
          ;; in the elpa-reduced. We don't want Emacs to attempt the download
          ;; of these package since they have already been downloaded and
          ;; placed into the pel-bundle *pseudo package*.  So create code that
          ;; will run at init (or early-init) time in a Emacs lisp file that
          ;; will be detected and loaded by both early-init.el and init.el.
          ;; Call `pel-setup-fast-startup-init' to create the
          ;; pel-fast-startup-init.el file that will be used as an indication
          ;; to init and early-init that PEL fast-startup is requested.  These
          ;; files will call its function: `pel-fast-startup-init' and will
          ;; pass whether its invoked for graphics mode and whether it's
          ;; called from early-init.
          ;;
          ;; It's called by early-init for Emacs ≥ 27, and called by init for
          ;; earlier versions of Emacs, in both cases to add the (package
          ;; version) dependencies to simulate builtins by adding them to the
          ;; variable `package--builtin-versions' during init.el before the
          ;; call to `package-activate-all' or `package-initialize'.
          ;;
          ;; Only one instance of that pel-fast-startup-init.el file needs to
          ;; be created, even when dual independent customization is used.
          ;; So do it when for-graphics is nil.
          (unless for-graphics
            (pel-setup-fast-startup-init
             pel-fast-startup-init-fname
             (pel-elpa-disable-pkg-deps-in elpa-reduced-dirpath)
             (pel-string-when pel-emacs-27-or-later-p
                              (format ";; step 2: (only for Emacs >= 27)
  (when from-early-init
      (add-to-list 'load-path
                   (format \"%s\"
                           (if force-graphics \"-graphics\" \"\"))))"
                                      (replace-regexp-in-string
                                       "elpa-reduced"
                                       "elpa-reduced%s"
                                       new-pel-bundle-dirpath)))))
          (setq step-count (1+ step-count))
          ;;
          ;; Move the pel-bundle directory inside the elpa-reduced
          ;; directory: effectively creating a pel-bundle package
          ;; "pel-bundle" that contains all the files of the one-level
          ;; packages that were extracted from the original elpa directory
          ;; (the elpa-complete directory).  Give the pel-bundle directory
          ;; a version number corresponding to today's date.
          (rename-file (directory-file-name pel-bundle-dirpath)
                       new-pel-bundle-dirpath)
          (setq step-count (1+ step-count))
          ;; Re-organize the elpa directory:
          ;; If elpa is a directory and elpa-complete does not exist: then
          ;; rename elpa to elpa-complete.
          (when (and (file-directory-p pel-elpa-dirpath-adj)
                     (not (file-symlink-p (directory-file-name
                                           pel-elpa-dirpath-adj))))
            (when (file-exists-p elpa-complete-dirpath)
              (delete-directory elpa-complete-dirpath :recursive))
            (rename-file (directory-file-name pel-elpa-dirpath-adj)
                         (directory-file-name elpa-complete-dirpath)))
          (setq step-count (1+ step-count))
          ;; If there is a elpa symlink remove it and create a new one
          ;; that points to elpa-reduced
          (pel-switch-to-elpa-reduced)
          (setq step-count (1+ step-count))
          ;; Re-compile pel_keys.el with
          ;; `pel-running-in-fast-startup-p' bound to t to prevent PEL
          ;; from downloading and installing external packages while PEL
          ;; runs in PEL bundled mode.
          (pel-bundled-mode t)
          (setq step-count (1+ step-count))
          ;; With Emacs ≥ 27 if package-quickstart is used more work is
          ;; required: package-quickstart-refresh must be done while
          ;; package-alist includes all packages now in elpa (which is
          ;; pel-reduced). Support dual tty/graphics mode by processing
          ;; a file with modified name if required.
          (when pel-emacs-27-or-later-p
<<<<<<< HEAD
            (if pel-support-package-quickstart
=======
            (if pel-with-package-quickstart
>>>>>>> 74311ad7
                ;; package-quickstart is requested: create/update files
                (progn
                  ;; create early-init if it's missing
                  (pel--setup-early-init)
                  ;; create/update the package-quickstart
                  (pel--activate-package-quickstart
                   (pel--adjusted-fname elpa-reduced-dirpath)
                   for-graphics))
              ;; package-quickstart is not requested: delete files not needed
              (pel--remove-package-quickstart-files for-graphics)))
          (setq step-count (1+ step-count)))
      (error
       (display-warning 'pel-setup-fast
                        (format "\
Failed fast startup setup for %s after %d of %d steps: %s
 Please inspect the %s directory to restore a valid setup.
 See pel-setup.el commentary for further information.
 Please also report the problem as a bug in the PEL Github project."
                                (pel--setup-mode-description for-graphics)
                                step-count
                                18
                                err
                                user-emacs-directory))))
    (cd cd-original)))

(defun pel--with-package-quickstart-p ()
  "Return t when package quickstart is currently used, nil otherwise."
  (and (require 'package nil :no-error)
       (boundp 'package-quickstart)
       package-quickstart
       (file-exists-p (locate-user-emacs-file "early-init.el"))
       (file-exists-p (locate-user-emacs-file
                       (pel--adjusted-fname "package-quickstart.el"
                                            :force pel-emacs-is-graphic-p)))))

(defun pel--with-quickstart-state-msg (prompt &optional show-requested-status)
  "Augment PROMPT to ask about package-quickstart if necessary.

If SHOW-REQUESTED-STATUS is specified the message should also display
the new requested status instead of the current state."
  (let ((current-quickstart-status (if show-requested-status
                                       pel-support-package-quickstart
                                     (pel--with-package-quickstart-p))))
    (if pel-emacs-27-or-later-p
        (format "%s %s package quickstart support"
                prompt
                (if current-quickstart-status
                    "with"
                  "without"))
      prompt)))

;;-pel-autoload
(defun pel-setup-fast ()
  "Prepare the elpa directories and code to speedup Emacs startup."
  (interactive)
  (if (eq (pel--startup-mode) 'fast)
      (error "PEL/Emacs is already setup for fast startup!")
    (when (y-or-n-p (pel--with-quickstart-state-msg
                     "Change to fast startup mode"
                     :show-requested-quickstart))
      ;; First setup the environment used by terminal (TTY) and graphics mode
      ;; when they both use the same
      (pel--setup-fast nil)
      ;; When graphics mode Emacs has its own customization, then also setup
      ;; the second environment; the one specific to Emacs running in graphics
      ;; mode.
      (when pel-init-detected-dual-environment-p
        (pel--setup-fast t))
      ;; inform user
      (message "Restart Emacs to complete switching to fast startup mode!%s"
               (pel-string-when
                pel-init-detected-dual-environment-p
                "\n Affects Emacs running in terminal and graphics mode!"))
      (setq pel--setup-changed t))))

;; --
(defun pel--setup-normal (for-graphics)
  "Restore normal PEL/Emacs operation mode.

The FOR-GRAPHICS argument is t when changing the environment for the
Emacs running in graphics mode and has a custom file that is independent from
the file used by Emacs running in terminal (TTY) mode.  It is nil when there
is only one or when its for the terminal (TTY) mode."
  (let ((pel--adjust-path-for-graphics for-graphics))
    ;; PEL is currently running in fast-startup mode. Switch back to normal.
    ;; Restore PEL's ability to download and install external packages
    (pel-bundled-mode nil)
    ;;  Restore the normal, complete Elpa directory.
    (pel-switch-to-elpa-complete)
    ;; Remove the file that is used to identify using fast-startup
    ;; but leave the elpa-reduced directory around in case some other
    ;; Emacs process is currently running in fast-start operation mode.
    (when (file-exists-p pel-fast-startup-init-fname)
      (delete-file pel-fast-startup-init-fname))
    ;; With Emacs ≥ 27 if package-quickstart is used more work is required:
    ;; package-quickstart-refresh must be done while package-alist
    ;; includes all packages now in elpa (which is elpa and elpa-complete).
    (when pel-emacs-27-or-later-p
<<<<<<< HEAD
      (if pel-support-package-quickstart
=======
      (if pel-with-package-quickstart
>>>>>>> 74311ad7
          ;; package-quickstart is requested: create/update files
          (progn
            ;; create early-init if it's missing
            (pel--setup-early-init)
            ;; create/update the package-quickstart
            (pel--build-package-quickstart
             (pel--adjusted-fname pel-elpa-dirpath)))
        ;; package-quickstart is not requested: delete files not needed
        (pel--remove-package-quickstart-files for-graphics)))))

;;-pel-autoload
(defun pel-setup-normal ()
  "Restore normal PEL/Emacs operation mode."
  (interactive)
  (if (eq (pel--startup-mode) 'normal)
      (error "PEL/Emacs is already using the normal setup!")
    (when (y-or-n-p (pel--with-quickstart-state-msg
                     "Restore normal startup mode"
                     :show-requested-quickstart))
      ;; First setup the environment used by terminal (TTY) and graphics mode
      ;; when they both use the same
      (pel--setup-normal nil)
      ;; When graphics mode Emacs has its own customization, then also setup
      ;; the second environment; the one specific to Emacs running in graphics
      ;; mode.
      (when pel-init-detected-dual-environment-p
        (pel--setup-normal t))
      ;; inform user
      (message "Restart Emacs to complete switching back to normal startup mode!%s"
               (pel-string-when
                pel-init-detected-dual-environment-p
                "\n Affects Emacs running in terminal and graphics mode!"))
      (setq pel--setup-changed t))))

;; --
;;-pel-autoload
(defun pel-setup-info (&optional with-now)
  "Display current state of PEL setup: whether normal or in fast startup."
  (interactive)
  (let ((mode (pel--startup-mode))
        (now-msg (if with-now "now " "")))
    (if pel--setup-changed
        (message "You already changed the setup to %s but did not stop Emacs!
 You may experience inconsistent Emacs behaviour.  It's best to restart Emacs!"
                 mode)
      (cond ((eq mode 'fast)
             (message "PEL/Emacs %soperates in fast startup mode%s.
 Emacs starts faster because single directory packages are bundled inside
 a single directory: %selpa-reduced/pel-bundle-YYYYMMDD.hhmm.
 However, in this setup mode, PEL is not able to install any external package.
 To install new package return to normal mode by executing pel-setup-normal."
                      now-msg
                      (pel--with-quickstart-state-msg "")
                      user-emacs-directory))
            ((eq mode 'normal)
             (message "PEL/Emacs %soperates in normal mode%s.
 In this mode Emacs packages are setup the way Emacs normally organizes them.
 You can install new packages and you can use PEL customization to add and
 install new package, or use pel-cleanup to remove the unused ones.
 With a large number of external packages Emacs normally starts slower
 because of the larger number of directories inside %selpa
 If you want to speed up Emacs startup execute pel-setup-fast."
                      now-msg
                      (pel--with-quickstart-state-msg "")
                      user-emacs-directory))
            (t
             (let* ((met-criteria.problems (pel--fast-setup-met-criteria))
                    (met-criteria (car met-criteria.problems))
                    (problems (cdr met-criteria.problems)))
               (user-error "PEL/Emacs mode is inconsistent!
 Check the elpa directory inside %s and restore normal setup.
 Only some conditions of a fast startup setup are met:
 - %s
 The following problem remain:
 - %s"
                           user-emacs-directory
                           (string-join met-criteria "\n - ")
                           (string-join problems "\n - "))))))))

;;; --------------------------------------------------------------------------
(provide 'pel-setup)

;;; pel-setup.el ends here

; LocalWords:  quickstart<|MERGE_RESOLUTION|>--- conflicted
+++ resolved
@@ -2,11 +2,7 @@
 
 ;; Created   : Thursday, July  8 2021.
 ;; Author    : Pierre Rouleau <prouleau001@gmail.com>
-<<<<<<< HEAD
-;; Time-stamp: <2021-08-28 16:21:06, updated by Pierre Rouleau>
-=======
-;; Time-stamp: <2021-08-27 16:49:57, updated by Pierre Rouleau>
->>>>>>> 74311ad7
+;; Time-stamp: <2021-08-28 16:40:25, updated by Pierre Rouleau>
 
 ;; This file is part of the PEL package.
 ;; This file is not part of GNU Emacs.
@@ -770,10 +766,7 @@
 ;; - Restart Emacs.
 
 
-<<<<<<< HEAD
 ;; ---------
-=======
->>>>>>> 74311ad7
 (when pel-emacs-27-or-later-p
 
   (defvar pel--quickstart-forced-fname nil
@@ -1424,11 +1417,7 @@
           ;; pel-reduced). Support dual tty/graphics mode by processing
           ;; a file with modified name if required.
           (when pel-emacs-27-or-later-p
-<<<<<<< HEAD
             (if pel-support-package-quickstart
-=======
-            (if pel-with-package-quickstart
->>>>>>> 74311ad7
                 ;; package-quickstart is requested: create/update files
                 (progn
                   ;; create early-init if it's missing
@@ -1527,11 +1516,7 @@
     ;; package-quickstart-refresh must be done while package-alist
     ;; includes all packages now in elpa (which is elpa and elpa-complete).
     (when pel-emacs-27-or-later-p
-<<<<<<< HEAD
       (if pel-support-package-quickstart
-=======
-      (if pel-with-package-quickstart
->>>>>>> 74311ad7
           ;; package-quickstart is requested: create/update files
           (progn
             ;; create early-init if it's missing
